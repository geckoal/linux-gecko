--- conflicted
+++ resolved
@@ -734,13 +734,7 @@
 	/* can't send MP_PRIO with MPC, as they share the same option space:
 	 * 'backup'. Also it makes no sense at all
 	 */
-<<<<<<< HEAD
-	if (!subflow->send_mp_prio ||
-	    ((OPTION_MPTCP_MPC_SYN | OPTION_MPTCP_MPC_SYNACK |
-	      OPTION_MPTCP_MPC_ACK) & opts->suboptions))
-=======
 	if (!subflow->send_mp_prio || (opts->suboptions & OPTIONS_MPTCP_MPC))
->>>>>>> df0cc57e
 		return false;
 
 	/* account for the trailing 'nop' option */
@@ -1009,17 +1003,9 @@
 	old_snd_una = msk->snd_una;
 	new_snd_una = mptcp_expand_seq(old_snd_una, mp_opt->data_ack, mp_opt->ack64);
 
-<<<<<<< HEAD
-	/* ACK for data not even sent yet and even above recovery bound? Ignore.*/
-	if (unlikely(after64(new_snd_una, snd_nxt))) {
-		if (!msk->recovery || after64(new_snd_una, msk->recovery_snd_nxt))
-			new_snd_una = old_snd_una;
-	}
-=======
 	/* ACK for data not even sent yet? Ignore.*/
 	if (unlikely(after64(new_snd_una, snd_nxt)))
 		new_snd_una = old_snd_una;
->>>>>>> df0cc57e
 
 	new_wnd_end = new_snd_una + tcp_sk(ssk)->snd_wnd;
 
@@ -1281,7 +1267,6 @@
 		struct mptcp_ext *mpext = &opts->ext_copy;
 		u8 len = TCPOLEN_MPTCP_DSS_BASE;
 		u8 flags = 0;
-<<<<<<< HEAD
 
 		if (mpext->use_ack) {
 			flags = MPTCP_DSS_HAS_ACK;
@@ -1307,33 +1292,6 @@
 				len += TCPOLEN_MPTCP_DSS_CHECKSUM;
 		}
 
-=======
-
-		if (mpext->use_ack) {
-			flags = MPTCP_DSS_HAS_ACK;
-			if (mpext->ack64) {
-				len += TCPOLEN_MPTCP_DSS_ACK64;
-				flags |= MPTCP_DSS_ACK64;
-			} else {
-				len += TCPOLEN_MPTCP_DSS_ACK32;
-			}
-		}
-
-		if (mpext->use_map) {
-			len += TCPOLEN_MPTCP_DSS_MAP64;
-
-			/* Use only 64-bit mapping flags for now, add
-			 * support for optional 32-bit mappings later.
-			 */
-			flags |= MPTCP_DSS_HAS_MAP | MPTCP_DSS_DSN64;
-			if (mpext->data_fin)
-				flags |= MPTCP_DSS_DATA_FIN;
-
-			if (opts->csum_reqd)
-				len += TCPOLEN_MPTCP_DSS_CHECKSUM;
-		}
-
->>>>>>> df0cc57e
 		*ptr++ = mptcp_option(MPTCPOPT_DSS, len, 0, flags);
 
 		if (mpext->use_ack) {
@@ -1359,12 +1317,7 @@
 						   TCPOPT_NOP << 8 | TCPOPT_NOP, ptr);
 			}
 		}
-<<<<<<< HEAD
-	} else if ((OPTION_MPTCP_MPC_SYN | OPTION_MPTCP_MPC_SYNACK |
-		    OPTION_MPTCP_MPC_ACK) & opts->suboptions) {
-=======
 	} else if (OPTIONS_MPTCP_MPC & opts->suboptions) {
->>>>>>> df0cc57e
 		u8 len, flag = MPTCP_CAP_HMAC_SHA256;
 
 		if (OPTION_MPTCP_MPC_SYN & opts->suboptions) {
