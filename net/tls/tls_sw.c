--- conflicted
+++ resolved
@@ -1486,9 +1486,6 @@
 	    prot->cipher_type == TLS_CIPHER_CHACHA20_POLY1305) {
 		memcpy(iv + iv_offset, tls_ctx->rx.iv,
 		       prot->iv_size + prot->salt_size);
-<<<<<<< HEAD
-	else
-=======
 	} else {
 		err = skb_copy_bits(skb, rxm->offset + TLS_HEADER_SIZE,
 				    iv + iv_offset + prot->salt_size,
@@ -1497,7 +1494,6 @@
 			kfree(mem);
 			return err;
 		}
->>>>>>> 980555e9
 		memcpy(iv + iv_offset, tls_ctx->rx.iv, prot->salt_size);
 	}
 	xor_iv_with_seq(prot, iv + iv_offset, tls_ctx->rx.rec_seq);
