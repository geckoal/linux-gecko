// SPDX-License-Identifier: GPL-2.0
/* Bluetooth HCI driver model support. */

#include <linux/module.h>

#include <net/bluetooth/bluetooth.h>
#include <net/bluetooth/hci_core.h>

static struct class *bt_class;

static void bt_link_release(struct device *dev)
{
	struct hci_conn *conn = to_hci_conn(dev);
	kfree(conn);
}

static const struct device_type bt_link = {
	.name    = "link",
	.release = bt_link_release,
};

/*
 * The rfcomm tty device will possibly retain even when conn
 * is down, and sysfs doesn't support move zombie device,
 * so we should move the device before conn device is destroyed.
 */
static int __match_tty(struct device *dev, void *data)
{
	return !strncmp(dev_name(dev), "rfcomm", 6);
}

void hci_conn_init_sysfs(struct hci_conn *conn)
{
	struct hci_dev *hdev = conn->hdev;

	BT_DBG("conn %p", conn);

	conn->dev.type = &bt_link;
	conn->dev.class = bt_class;
	conn->dev.parent = &hdev->dev;

	device_initialize(&conn->dev);
}

void hci_conn_add_sysfs(struct hci_conn *conn)
{
	struct hci_dev *hdev = conn->hdev;

	BT_DBG("conn %p", conn);

	dev_set_name(&conn->dev, "%s:%d", hdev->name, conn->handle);

	if (device_add(&conn->dev) < 0) {
		bt_dev_err(hdev, "failed to register connection device");
		return;
	}

	hci_dev_hold(hdev);
}

void hci_conn_del_sysfs(struct hci_conn *conn)
{
	struct hci_dev *hdev = conn->hdev;

	if (!device_is_registered(&conn->dev))
		return;

	while (1) {
		struct device *dev;

		dev = device_find_child(&conn->dev, NULL, __match_tty);
		if (!dev)
			break;
		device_move(dev, NULL, DPM_ORDER_DEV_LAST);
		put_device(dev);
	}

	device_del(&conn->dev);

	hci_dev_put(hdev);
}

static void bt_host_release(struct device *dev)
{
	struct hci_dev *hdev = to_hci_dev(dev);
<<<<<<< HEAD

	if (hci_dev_test_flag(hdev, HCI_UNREGISTER))
		hci_cleanup_dev(hdev);
	kfree(hdev);
=======
	hci_release_dev(hdev);
>>>>>>> 61969ef8
	module_put(THIS_MODULE);
}

static const struct device_type bt_host = {
	.name    = "host",
	.release = bt_host_release,
};

void hci_init_sysfs(struct hci_dev *hdev)
{
	struct device *dev = &hdev->dev;

	dev->type = &bt_host;
	dev->class = bt_class;

	__module_get(THIS_MODULE);
	device_initialize(dev);
}

int __init bt_sysfs_init(void)
{
	bt_class = class_create(THIS_MODULE, "bluetooth");

	return PTR_ERR_OR_ZERO(bt_class);
}

void bt_sysfs_cleanup(void)
{
	class_destroy(bt_class);
}<|MERGE_RESOLUTION|>--- conflicted
+++ resolved
@@ -83,14 +83,9 @@
 static void bt_host_release(struct device *dev)
 {
 	struct hci_dev *hdev = to_hci_dev(dev);
-<<<<<<< HEAD
 
 	if (hci_dev_test_flag(hdev, HCI_UNREGISTER))
-		hci_cleanup_dev(hdev);
-	kfree(hdev);
-=======
-	hci_release_dev(hdev);
->>>>>>> 61969ef8
+		hci_release_dev(hdev);
 	module_put(THIS_MODULE);
 }
 
