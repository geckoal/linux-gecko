--- conflicted
+++ resolved
@@ -199,11 +199,7 @@
 		INIT_CALLS
 		CON_INITCALL
 		INIT_RAM_FS
-<<<<<<< HEAD
-		*(.init.altinstructions .init.rodata.* .init.bss)	/* from the EFI stub */
-=======
-		*(.init.bss)	/* from the EFI stub */
->>>>>>> 344f2db2
+		*(.init.altinstructions .init.bss)	/* from the EFI stub */
 	}
 	.exit.data : {
 		EXIT_DATA
