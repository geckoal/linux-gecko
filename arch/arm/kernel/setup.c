/*
 *  linux/arch/arm/kernel/setup.c
 *
 *  Copyright (C) 1995-2001 Russell King
 *
 * This program is free software; you can redistribute it and/or modify
 * it under the terms of the GNU General Public License version 2 as
 * published by the Free Software Foundation.
 */
#include <linux/module.h>
#include <linux/kernel.h>
#include <linux/stddef.h>
#include <linux/ioport.h>
#include <linux/delay.h>
#include <linux/utsname.h>
#include <linux/initrd.h>
#include <linux/console.h>
#include <linux/bootmem.h>
#include <linux/seq_file.h>
#include <linux/screen_info.h>
#include <linux/init.h>
#include <linux/kexec.h>
#include <linux/crash_dump.h>
#include <linux/root_dev.h>
#include <linux/cpu.h>
#include <linux/interrupt.h>
#include <linux/smp.h>
#include <linux/fs.h>
#include <linux/proc_fs.h>
#include <linux/memblock.h>

#include <asm/unified.h>
#include <asm/cpu.h>
#include <asm/cputype.h>
#include <asm/elf.h>
#include <asm/procinfo.h>
#include <asm/sections.h>
#include <asm/setup.h>
#include <asm/smp_plat.h>
#include <asm/mach-types.h>
#include <asm/cacheflush.h>
#include <asm/cachetype.h>
#include <asm/tlbflush.h>

#include <asm/mach/arch.h>
#include <asm/mach/irq.h>
#include <asm/mach/time.h>
#include <asm/traps.h>
#include <asm/unwind.h>

#if defined(CONFIG_DEPRECATED_PARAM_STRUCT)
#include "compat.h"
#endif
#include "atags.h"
#include "tcm.h"

#ifndef MEM_SIZE
#define MEM_SIZE	(16*1024*1024)
#endif

#if defined(CONFIG_FPE_NWFPE) || defined(CONFIG_FPE_FASTFPE)
char fpe_type[8];

static int __init fpe_setup(char *line)
{
	memcpy(fpe_type, line, 8);
	return 1;
}

__setup("fpe=", fpe_setup);
#endif

extern void paging_init(struct machine_desc *desc);
extern void reboot_setup(char *str);

unsigned int processor_id;
EXPORT_SYMBOL(processor_id);
unsigned int __machine_arch_type __read_mostly;
EXPORT_SYMBOL(__machine_arch_type);
unsigned int cacheid __read_mostly;
EXPORT_SYMBOL(cacheid);

unsigned int __atags_pointer __initdata;

unsigned int system_rev;
EXPORT_SYMBOL(system_rev);

unsigned int system_serial_low;
EXPORT_SYMBOL(system_serial_low);

unsigned int system_serial_high;
EXPORT_SYMBOL(system_serial_high);

unsigned int elf_hwcap __read_mostly;
EXPORT_SYMBOL(elf_hwcap);


#ifdef MULTI_CPU
struct processor processor __read_mostly;
#endif
#ifdef MULTI_TLB
struct cpu_tlb_fns cpu_tlb __read_mostly;
#endif
#ifdef MULTI_USER
struct cpu_user_fns cpu_user __read_mostly;
#endif
#ifdef MULTI_CACHE
struct cpu_cache_fns cpu_cache __read_mostly;
#endif
#ifdef CONFIG_OUTER_CACHE
struct outer_cache_fns outer_cache __read_mostly;
EXPORT_SYMBOL(outer_cache);
#endif

struct stack {
	u32 irq[3];
	u32 abt[3];
	u32 und[3];
} ____cacheline_aligned;

static struct stack stacks[NR_CPUS];

char elf_platform[ELF_PLATFORM_SIZE];
EXPORT_SYMBOL(elf_platform);

static const char *cpu_name;
static const char *machine_name;
static char __initdata cmd_line[COMMAND_LINE_SIZE];
struct machine_desc *machine_desc __initdata;

static char default_command_line[COMMAND_LINE_SIZE] __initdata = CONFIG_CMDLINE;
static union { char c[4]; unsigned long l; } endian_test __initdata = { { 'l', '?', '?', 'b' } };
#define ENDIANNESS ((char)endian_test.l)

DEFINE_PER_CPU(struct cpuinfo_arm, cpu_data);

/*
 * Standard memory resources
 */
static struct resource mem_res[] = {
	{
		.name = "Video RAM",
		.start = 0,
		.end = 0,
		.flags = IORESOURCE_MEM
	},
	{
		.name = "Kernel text",
		.start = 0,
		.end = 0,
		.flags = IORESOURCE_MEM
	},
	{
		.name = "Kernel data",
		.start = 0,
		.end = 0,
		.flags = IORESOURCE_MEM
	}
};

#define video_ram   mem_res[0]
#define kernel_code mem_res[1]
#define kernel_data mem_res[2]

static struct resource io_res[] = {
	{
		.name = "reserved",
		.start = 0x3bc,
		.end = 0x3be,
		.flags = IORESOURCE_IO | IORESOURCE_BUSY
	},
	{
		.name = "reserved",
		.start = 0x378,
		.end = 0x37f,
		.flags = IORESOURCE_IO | IORESOURCE_BUSY
	},
	{
		.name = "reserved",
		.start = 0x278,
		.end = 0x27f,
		.flags = IORESOURCE_IO | IORESOURCE_BUSY
	}
};

#define lp0 io_res[0]
#define lp1 io_res[1]
#define lp2 io_res[2]

static const char *proc_arch[] = {
	"undefined/unknown",
	"3",
	"4",
	"4T",
	"5",
	"5T",
	"5TE",
	"5TEJ",
	"6TEJ",
	"7",
	"?(11)",
	"?(12)",
	"?(13)",
	"?(14)",
	"?(15)",
	"?(16)",
	"?(17)",
};

int cpu_architecture(void)
{
	int cpu_arch;

	if ((read_cpuid_id() & 0x0008f000) == 0) {
		cpu_arch = CPU_ARCH_UNKNOWN;
	} else if ((read_cpuid_id() & 0x0008f000) == 0x00007000) {
		cpu_arch = (read_cpuid_id() & (1 << 23)) ? CPU_ARCH_ARMv4T : CPU_ARCH_ARMv3;
	} else if ((read_cpuid_id() & 0x00080000) == 0x00000000) {
		cpu_arch = (read_cpuid_id() >> 16) & 7;
		if (cpu_arch)
			cpu_arch += CPU_ARCH_ARMv3;
	} else if ((read_cpuid_id() & 0x000f0000) == 0x000f0000) {
		unsigned int mmfr0;

		/* Revised CPUID format. Read the Memory Model Feature
		 * Register 0 and check for VMSAv7 or PMSAv7 */
		asm("mrc	p15, 0, %0, c0, c1, 4"
		    : "=r" (mmfr0));
		if ((mmfr0 & 0x0000000f) >= 0x00000003 ||
		    (mmfr0 & 0x000000f0) >= 0x00000030)
			cpu_arch = CPU_ARCH_ARMv7;
		else if ((mmfr0 & 0x0000000f) == 0x00000002 ||
			 (mmfr0 & 0x000000f0) == 0x00000020)
			cpu_arch = CPU_ARCH_ARMv6;
		else
			cpu_arch = CPU_ARCH_UNKNOWN;
	} else
		cpu_arch = CPU_ARCH_UNKNOWN;

	return cpu_arch;
}

static int cpu_has_aliasing_icache(unsigned int arch)
{
	int aliasing_icache;
	unsigned int id_reg, num_sets, line_size;

	/* arch specifies the register format */
	switch (arch) {
	case CPU_ARCH_ARMv7:
		asm("mcr	p15, 2, %0, c0, c0, 0 @ set CSSELR"
		    : /* No output operands */
		    : "r" (1));
		isb();
		asm("mrc	p15, 1, %0, c0, c0, 0 @ read CCSIDR"
		    : "=r" (id_reg));
		line_size = 4 << ((id_reg & 0x7) + 2);
		num_sets = ((id_reg >> 13) & 0x7fff) + 1;
		aliasing_icache = (line_size * num_sets) > PAGE_SIZE;
		break;
	case CPU_ARCH_ARMv6:
		aliasing_icache = read_cpuid_cachetype() & (1 << 11);
		break;
	default:
		/* I-cache aliases will be handled by D-cache aliasing code */
		aliasing_icache = 0;
	}

	return aliasing_icache;
}

static void __init cacheid_init(void)
{
	unsigned int cachetype = read_cpuid_cachetype();
	unsigned int arch = cpu_architecture();

	if (arch >= CPU_ARCH_ARMv6) {
		if ((cachetype & (7 << 29)) == 4 << 29) {
			/* ARMv7 register format */
			cacheid = CACHEID_VIPT_NONALIASING;
			if ((cachetype & (3 << 14)) == 1 << 14)
				cacheid |= CACHEID_ASID_TAGGED;
			else if (cpu_has_aliasing_icache(CPU_ARCH_ARMv7))
				cacheid |= CACHEID_VIPT_I_ALIASING;
		} else if (cachetype & (1 << 23)) {
			cacheid = CACHEID_VIPT_ALIASING;
		} else {
			cacheid = CACHEID_VIPT_NONALIASING;
			if (cpu_has_aliasing_icache(CPU_ARCH_ARMv6))
				cacheid |= CACHEID_VIPT_I_ALIASING;
		}
	} else {
		cacheid = CACHEID_VIVT;
	}

	printk("CPU: %s data cache, %s instruction cache\n",
		cache_is_vivt() ? "VIVT" :
		cache_is_vipt_aliasing() ? "VIPT aliasing" :
		cache_is_vipt_nonaliasing() ? "VIPT nonaliasing" : "unknown",
		cache_is_vivt() ? "VIVT" :
		icache_is_vivt_asid_tagged() ? "VIVT ASID tagged" :
		icache_is_vipt_aliasing() ? "VIPT aliasing" :
		cache_is_vipt_nonaliasing() ? "VIPT nonaliasing" : "unknown");
}

/*
 * These functions re-use the assembly code in head.S, which
 * already provide the required functionality.
 */
extern struct proc_info_list *lookup_processor_type(unsigned int);

static void __init early_print(const char *str, ...)
{
	extern void printascii(const char *);
	char buf[256];
	va_list ap;

	va_start(ap, str);
	vsnprintf(buf, sizeof(buf), str, ap);
	va_end(ap);

#ifdef CONFIG_DEBUG_LL
	printascii(buf);
#endif
	printk("%s", buf);
}

static void __init feat_v6_fixup(void)
{
	int id = read_cpuid_id();

	if ((id & 0xff0f0000) != 0x41070000)
		return;

	/*
	 * HWCAP_TLS is available only on 1136 r1p0 and later,
	 * see also kuser_get_tls_init.
	 */
	if ((((id >> 4) & 0xfff) == 0xb36) && (((id >> 20) & 3) == 0))
		elf_hwcap &= ~HWCAP_TLS;
}

static void __init setup_processor(void)
{
	struct proc_info_list *list;

	/*
	 * locate processor in the list of supported processor
	 * types.  The linker builds this table for us from the
	 * entries in arch/arm/mm/proc-*.S
	 */
	list = lookup_processor_type(read_cpuid_id());
	if (!list) {
		printk("CPU configuration botched (ID %08x), unable "
		       "to continue.\n", read_cpuid_id());
		while (1);
	}

	cpu_name = list->cpu_name;

#ifdef MULTI_CPU
	processor = *list->proc;
#endif
#ifdef MULTI_TLB
	cpu_tlb = *list->tlb;
#endif
#ifdef MULTI_USER
	cpu_user = *list->user;
#endif
#ifdef MULTI_CACHE
	cpu_cache = *list->cache;
#endif

	printk("CPU: %s [%08x] revision %d (ARMv%s), cr=%08lx\n",
	       cpu_name, read_cpuid_id(), read_cpuid_id() & 15,
	       proc_arch[cpu_architecture()], cr_alignment);

	sprintf(init_utsname()->machine, "%s%c", list->arch_name, ENDIANNESS);
	sprintf(elf_platform, "%s%c", list->elf_name, ENDIANNESS);
	elf_hwcap = list->elf_hwcap;
#ifndef CONFIG_ARM_THUMB
	elf_hwcap &= ~HWCAP_THUMB;
#endif

	feat_v6_fixup();

	cacheid_init();
	cpu_proc_init();
}

/*
 * cpu_init - initialise one CPU.
 *
 * cpu_init sets up the per-CPU stacks.
 */
void cpu_init(void)
{
	unsigned int cpu = smp_processor_id();
	struct stack *stk = &stacks[cpu];

	if (cpu >= NR_CPUS) {
		printk(KERN_CRIT "CPU%u: bad primary CPU number\n", cpu);
		BUG();
	}

	/*
	 * Define the placement constraint for the inline asm directive below.
	 * In Thumb-2, msr with an immediate value is not allowed.
	 */
#ifdef CONFIG_THUMB2_KERNEL
#define PLC	"r"
#else
#define PLC	"I"
#endif

	/*
	 * setup stacks for re-entrant exception handlers
	 */
	__asm__ (
	"msr	cpsr_c, %1\n\t"
	"add	r14, %0, %2\n\t"
	"mov	sp, r14\n\t"
	"msr	cpsr_c, %3\n\t"
	"add	r14, %0, %4\n\t"
	"mov	sp, r14\n\t"
	"msr	cpsr_c, %5\n\t"
	"add	r14, %0, %6\n\t"
	"mov	sp, r14\n\t"
	"msr	cpsr_c, %7"
	    :
	    : "r" (stk),
	      PLC (PSR_F_BIT | PSR_I_BIT | IRQ_MODE),
	      "I" (offsetof(struct stack, irq[0])),
	      PLC (PSR_F_BIT | PSR_I_BIT | ABT_MODE),
	      "I" (offsetof(struct stack, abt[0])),
	      PLC (PSR_F_BIT | PSR_I_BIT | UND_MODE),
	      "I" (offsetof(struct stack, und[0])),
	      PLC (PSR_F_BIT | PSR_I_BIT | SVC_MODE)
	    : "r14");
}

static struct machine_desc * __init setup_machine(unsigned int nr)
{
	extern struct machine_desc __arch_info_begin[], __arch_info_end[];
	struct machine_desc *p;

	/*
	 * locate machine in the list of supported machines.
	 */
	for (p = __arch_info_begin; p < __arch_info_end; p++)
		if (nr == p->nr) {
			printk("Machine: %s\n", p->name);
			return p;
		}

	early_print("\n"
		"Error: unrecognized/unsupported machine ID (r1 = 0x%08x).\n\n"
		"Available machine support:\n\nID (hex)\tNAME\n", nr);
<<<<<<< HEAD

	for (p = __arch_info_begin; p < __arch_info_end; p++)
		early_print("%08x\t%s\n", p->nr, p->name);

	early_print("\nPlease check your kernel config and/or bootloader.\n");

=======

	for (p = __arch_info_begin; p < __arch_info_end; p++)
		early_print("%08x\t%s\n", p->nr, p->name);

	early_print("\nPlease check your kernel config and/or bootloader.\n");

>>>>>>> d762f438
	while (true)
		/* can't use cpu_relax() here as it may require MMU setup */;
}

static int __init arm_add_memory(phys_addr_t start, unsigned long size)
{
	struct membank *bank = &meminfo.bank[meminfo.nr_banks];

	if (meminfo.nr_banks >= NR_BANKS) {
		printk(KERN_CRIT "NR_BANKS too low, "
			"ignoring memory at 0x%08llx\n", (long long)start);
		return -EINVAL;
	}

	/*
	 * Ensure that start/size are aligned to a page boundary.
	 * Size is appropriately rounded down, start is rounded up.
	 */
	size -= start & ~PAGE_MASK;
	bank->start = PAGE_ALIGN(start);
	bank->size  = size & PAGE_MASK;

	/*
	 * Check whether this memory region has non-zero size or
	 * invalid node number.
	 */
	if (bank->size == 0)
		return -EINVAL;

	meminfo.nr_banks++;
	return 0;
}

/*
 * Pick out the memory size.  We look for mem=size@start,
 * where start and size are "size[KkMm]"
 */
static int __init early_mem(char *p)
{
	static int usermem __initdata = 0;
	unsigned long size;
	phys_addr_t start;
	char *endp;

	/*
	 * If the user specifies memory size, we
	 * blow away any automatically generated
	 * size.
	 */
	if (usermem == 0) {
		usermem = 1;
		meminfo.nr_banks = 0;
	}

	start = PHYS_OFFSET;
	size  = memparse(p, &endp);
	if (*endp == '@')
		start = memparse(endp + 1, NULL);

	arm_add_memory(start, size);

	return 0;
}
early_param("mem", early_mem);

static void __init
setup_ramdisk(int doload, int prompt, int image_start, unsigned int rd_sz)
{
#ifdef CONFIG_BLK_DEV_RAM
	extern int rd_size, rd_image_start, rd_prompt, rd_doload;

	rd_image_start = image_start;
	rd_prompt = prompt;
	rd_doload = doload;

	if (rd_sz)
		rd_size = rd_sz;
#endif
}

static void __init request_standard_resources(struct machine_desc *mdesc)
{
	struct memblock_region *region;
	struct resource *res;

	kernel_code.start   = virt_to_phys(_text);
	kernel_code.end     = virt_to_phys(_etext - 1);
	kernel_data.start   = virt_to_phys(_sdata);
	kernel_data.end     = virt_to_phys(_end - 1);

	for_each_memblock(memory, region) {
		res = alloc_bootmem_low(sizeof(*res));
		res->name  = "System RAM";
		res->start = __pfn_to_phys(memblock_region_memory_base_pfn(region));
		res->end = __pfn_to_phys(memblock_region_memory_end_pfn(region)) - 1;
		res->flags = IORESOURCE_MEM | IORESOURCE_BUSY;

		request_resource(&iomem_resource, res);

		if (kernel_code.start >= res->start &&
		    kernel_code.end <= res->end)
			request_resource(res, &kernel_code);
		if (kernel_data.start >= res->start &&
		    kernel_data.end <= res->end)
			request_resource(res, &kernel_data);
	}

	if (mdesc->video_start) {
		video_ram.start = mdesc->video_start;
		video_ram.end   = mdesc->video_end;
		request_resource(&iomem_resource, &video_ram);
	}

	/*
	 * Some machines don't have the possibility of ever
	 * possessing lp0, lp1 or lp2
	 */
	if (mdesc->reserve_lp0)
		request_resource(&ioport_resource, &lp0);
	if (mdesc->reserve_lp1)
		request_resource(&ioport_resource, &lp1);
	if (mdesc->reserve_lp2)
		request_resource(&ioport_resource, &lp2);
}

/*
 *  Tag parsing.
 *
 * This is the new way of passing data to the kernel at boot time.  Rather
 * than passing a fixed inflexible structure to the kernel, we pass a list
 * of variable-sized tags to the kernel.  The first tag must be a ATAG_CORE
 * tag for the list to be recognised (to distinguish the tagged list from
 * a param_struct).  The list is terminated with a zero-length tag (this tag
 * is not parsed in any way).
 */
static int __init parse_tag_core(const struct tag *tag)
{
	if (tag->hdr.size > 2) {
		if ((tag->u.core.flags & 1) == 0)
			root_mountflags &= ~MS_RDONLY;
		ROOT_DEV = old_decode_dev(tag->u.core.rootdev);
	}
	return 0;
}

__tagtable(ATAG_CORE, parse_tag_core);

static int __init parse_tag_mem32(const struct tag *tag)
{
	return arm_add_memory(tag->u.mem.start, tag->u.mem.size);
}

__tagtable(ATAG_MEM, parse_tag_mem32);

#if defined(CONFIG_VGA_CONSOLE) || defined(CONFIG_DUMMY_CONSOLE)
struct screen_info screen_info = {
 .orig_video_lines	= 30,
 .orig_video_cols	= 80,
 .orig_video_mode	= 0,
 .orig_video_ega_bx	= 0,
 .orig_video_isVGA	= 1,
 .orig_video_points	= 8
};

static int __init parse_tag_videotext(const struct tag *tag)
{
	screen_info.orig_x            = tag->u.videotext.x;
	screen_info.orig_y            = tag->u.videotext.y;
	screen_info.orig_video_page   = tag->u.videotext.video_page;
	screen_info.orig_video_mode   = tag->u.videotext.video_mode;
	screen_info.orig_video_cols   = tag->u.videotext.video_cols;
	screen_info.orig_video_ega_bx = tag->u.videotext.video_ega_bx;
	screen_info.orig_video_lines  = tag->u.videotext.video_lines;
	screen_info.orig_video_isVGA  = tag->u.videotext.video_isvga;
	screen_info.orig_video_points = tag->u.videotext.video_points;
	return 0;
}

__tagtable(ATAG_VIDEOTEXT, parse_tag_videotext);
#endif

static int __init parse_tag_ramdisk(const struct tag *tag)
{
	setup_ramdisk((tag->u.ramdisk.flags & 1) == 0,
		      (tag->u.ramdisk.flags & 2) == 0,
		      tag->u.ramdisk.start, tag->u.ramdisk.size);
	return 0;
}

__tagtable(ATAG_RAMDISK, parse_tag_ramdisk);

static int __init parse_tag_serialnr(const struct tag *tag)
{
	system_serial_low = tag->u.serialnr.low;
	system_serial_high = tag->u.serialnr.high;
	return 0;
}

__tagtable(ATAG_SERIAL, parse_tag_serialnr);

static int __init parse_tag_revision(const struct tag *tag)
{
	system_rev = tag->u.revision.rev;
	return 0;
}

__tagtable(ATAG_REVISION, parse_tag_revision);

static int __init parse_tag_cmdline(const struct tag *tag)
{
#if defined(CONFIG_CMDLINE_EXTEND)
	strlcat(default_command_line, " ", COMMAND_LINE_SIZE);
	strlcat(default_command_line, tag->u.cmdline.cmdline,
		COMMAND_LINE_SIZE);
#elif defined(CONFIG_CMDLINE_FORCE)
	pr_warning("Ignoring tag cmdline (using the default kernel command line)\n");
#else
	strlcpy(default_command_line, tag->u.cmdline.cmdline,
		COMMAND_LINE_SIZE);
#endif
	return 0;
}

__tagtable(ATAG_CMDLINE, parse_tag_cmdline);

/*
 * Scan the tag table for this tag, and call its parse function.
 * The tag table is built by the linker from all the __tagtable
 * declarations.
 */
static int __init parse_tag(const struct tag *tag)
{
	extern struct tagtable __tagtable_begin, __tagtable_end;
	struct tagtable *t;

	for (t = &__tagtable_begin; t < &__tagtable_end; t++)
		if (tag->hdr.tag == t->tag) {
			t->parse(tag);
			break;
		}

	return t < &__tagtable_end;
}

/*
 * Parse all tags in the list, checking both the global and architecture
 * specific tag tables.
 */
static void __init parse_tags(const struct tag *t)
{
	for (; t->hdr.size; t = tag_next(t))
		if (!parse_tag(t))
			printk(KERN_WARNING
				"Ignoring unrecognised tag 0x%08x\n",
				t->hdr.tag);
}

/*
 * This holds our defaults.
 */
static struct init_tags {
	struct tag_header hdr1;
	struct tag_core   core;
	struct tag_header hdr2;
	struct tag_mem32  mem;
	struct tag_header hdr3;
} init_tags __initdata = {
	{ tag_size(tag_core), ATAG_CORE },
	{ 1, PAGE_SIZE, 0xff },
	{ tag_size(tag_mem32), ATAG_MEM },
	{ MEM_SIZE },
	{ 0, ATAG_NONE }
};

static int __init customize_machine(void)
{
	/* customizes platform devices, or adds new ones */
	if (machine_desc->init_machine)
		machine_desc->init_machine();
	return 0;
}
arch_initcall(customize_machine);

#ifdef CONFIG_KEXEC
static inline unsigned long long get_total_mem(void)
{
	unsigned long total;

	total = max_low_pfn - min_low_pfn;
	return total << PAGE_SHIFT;
}

/**
 * reserve_crashkernel() - reserves memory are for crash kernel
 *
 * This function reserves memory area given in "crashkernel=" kernel command
 * line parameter. The memory reserved is used by a dump capture kernel when
 * primary kernel is crashing.
 */
static void __init reserve_crashkernel(void)
{
	unsigned long long crash_size, crash_base;
	unsigned long long total_mem;
	int ret;

	total_mem = get_total_mem();
	ret = parse_crashkernel(boot_command_line, total_mem,
				&crash_size, &crash_base);
	if (ret)
		return;

	ret = reserve_bootmem(crash_base, crash_size, BOOTMEM_EXCLUSIVE);
	if (ret < 0) {
		printk(KERN_WARNING "crashkernel reservation failed - "
		       "memory is in use (0x%lx)\n", (unsigned long)crash_base);
		return;
	}

	printk(KERN_INFO "Reserving %ldMB of memory at %ldMB "
	       "for crashkernel (System RAM: %ldMB)\n",
	       (unsigned long)(crash_size >> 20),
	       (unsigned long)(crash_base >> 20),
	       (unsigned long)(total_mem >> 20));

	crashk_res.start = crash_base;
	crashk_res.end = crash_base + crash_size - 1;
	insert_resource(&iomem_resource, &crashk_res);
}
#else
static inline void reserve_crashkernel(void) {}
#endif /* CONFIG_KEXEC */

static void __init squash_mem_tags(struct tag *tag)
{
	for (; tag->hdr.size; tag = tag_next(tag))
		if (tag->hdr.tag == ATAG_MEM)
			tag->hdr.tag = ATAG_NONE;
}

void __init setup_arch(char **cmdline_p)
{
	struct tag *tags = (struct tag *)&init_tags;
	struct machine_desc *mdesc;
	char *from = default_command_line;

	init_tags.mem.start = PHYS_OFFSET;

	unwind_init();

	setup_processor();
	mdesc = setup_machine(machine_arch_type);
	machine_desc = mdesc;
	machine_name = mdesc->name;

	if (mdesc->soft_reboot)
		reboot_setup("s");

	if (__atags_pointer)
		tags = phys_to_virt(__atags_pointer);
	else if (mdesc->boot_params) {
#ifdef CONFIG_MMU
		/*
		 * We still are executing with a minimal MMU mapping created
		 * with the presumption that the machine default for this
		 * is located in the first MB of RAM.  Anything else will
		 * fault and silently hang the kernel at this point.
		 */
		if (mdesc->boot_params < PHYS_OFFSET ||
		    mdesc->boot_params >= PHYS_OFFSET + SZ_1M) {
			printk(KERN_WARNING
			       "Default boot params at physical 0x%08lx out of reach\n",
			       mdesc->boot_params);
		} else
#endif
		{
			tags = phys_to_virt(mdesc->boot_params);
		}
	}

#if defined(CONFIG_DEPRECATED_PARAM_STRUCT)
	/*
	 * If we have the old style parameters, convert them to
	 * a tag list.
	 */
	if (tags->hdr.tag != ATAG_CORE)
		convert_to_tag_list(tags);
#endif
	if (tags->hdr.tag != ATAG_CORE)
		tags = (struct tag *)&init_tags;

	if (mdesc->fixup)
		mdesc->fixup(mdesc, tags, &from, &meminfo);

	if (tags->hdr.tag == ATAG_CORE) {
		if (meminfo.nr_banks != 0)
			squash_mem_tags(tags);
		save_atags(tags);
		parse_tags(tags);
	}

	init_mm.start_code = (unsigned long) _text;
	init_mm.end_code   = (unsigned long) _etext;
	init_mm.end_data   = (unsigned long) _edata;
	init_mm.brk	   = (unsigned long) _end;

	/* parse_early_param needs a boot_command_line */
	strlcpy(boot_command_line, from, COMMAND_LINE_SIZE);

	/* populate cmd_line too for later use, preserving boot_command_line */
	strlcpy(cmd_line, boot_command_line, COMMAND_LINE_SIZE);
	*cmdline_p = cmd_line;

	parse_early_param();

	arm_memblock_init(&meminfo, mdesc);

	paging_init(mdesc);
	request_standard_resources(mdesc);

#ifdef CONFIG_SMP
	if (is_smp())
		smp_init_cpus();
#endif
	reserve_crashkernel();

	cpu_init();
	tcm_init();

#ifdef CONFIG_MULTI_IRQ_HANDLER
	handle_arch_irq = mdesc->handle_irq;
#endif

#ifdef CONFIG_VT
#if defined(CONFIG_VGA_CONSOLE)
	conswitchp = &vga_con;
#elif defined(CONFIG_DUMMY_CONSOLE)
	conswitchp = &dummy_con;
#endif
#endif
	early_trap_init();

	if (mdesc->init_early)
		mdesc->init_early();
}


static int __init topology_init(void)
{
	int cpu;

	for_each_possible_cpu(cpu) {
		struct cpuinfo_arm *cpuinfo = &per_cpu(cpu_data, cpu);
		cpuinfo->cpu.hotpluggable = 1;
		register_cpu(&cpuinfo->cpu, cpu);
	}

	return 0;
}
subsys_initcall(topology_init);

#ifdef CONFIG_HAVE_PROC_CPU
static int __init proc_cpu_init(void)
{
	struct proc_dir_entry *res;

	res = proc_mkdir("cpu", NULL);
	if (!res)
		return -ENOMEM;
	return 0;
}
fs_initcall(proc_cpu_init);
#endif

static const char *hwcap_str[] = {
	"swp",
	"half",
	"thumb",
	"26bit",
	"fastmult",
	"fpa",
	"vfp",
	"edsp",
	"java",
	"iwmmxt",
	"crunch",
	"thumbee",
	"neon",
	"vfpv3",
	"vfpv3d16",
	NULL
};

static int c_show(struct seq_file *m, void *v)
{
	int i;

	seq_printf(m, "Processor\t: %s rev %d (%s)\n",
		   cpu_name, read_cpuid_id() & 15, elf_platform);

#if defined(CONFIG_SMP)
	for_each_online_cpu(i) {
		/*
		 * glibc reads /proc/cpuinfo to determine the number of
		 * online processors, looking for lines beginning with
		 * "processor".  Give glibc what it expects.
		 */
		seq_printf(m, "processor\t: %d\n", i);
		seq_printf(m, "BogoMIPS\t: %lu.%02lu\n\n",
			   per_cpu(cpu_data, i).loops_per_jiffy / (500000UL/HZ),
			   (per_cpu(cpu_data, i).loops_per_jiffy / (5000UL/HZ)) % 100);
	}
#else /* CONFIG_SMP */
	seq_printf(m, "BogoMIPS\t: %lu.%02lu\n",
		   loops_per_jiffy / (500000/HZ),
		   (loops_per_jiffy / (5000/HZ)) % 100);
#endif

	/* dump out the processor features */
	seq_puts(m, "Features\t: ");

	for (i = 0; hwcap_str[i]; i++)
		if (elf_hwcap & (1 << i))
			seq_printf(m, "%s ", hwcap_str[i]);

	seq_printf(m, "\nCPU implementer\t: 0x%02x\n", read_cpuid_id() >> 24);
	seq_printf(m, "CPU architecture: %s\n", proc_arch[cpu_architecture()]);

	if ((read_cpuid_id() & 0x0008f000) == 0x00000000) {
		/* pre-ARM7 */
		seq_printf(m, "CPU part\t: %07x\n", read_cpuid_id() >> 4);
	} else {
		if ((read_cpuid_id() & 0x0008f000) == 0x00007000) {
			/* ARM7 */
			seq_printf(m, "CPU variant\t: 0x%02x\n",
				   (read_cpuid_id() >> 16) & 127);
		} else {
			/* post-ARM7 */
			seq_printf(m, "CPU variant\t: 0x%x\n",
				   (read_cpuid_id() >> 20) & 15);
		}
		seq_printf(m, "CPU part\t: 0x%03x\n",
			   (read_cpuid_id() >> 4) & 0xfff);
	}
	seq_printf(m, "CPU revision\t: %d\n", read_cpuid_id() & 15);

	seq_puts(m, "\n");

	seq_printf(m, "Hardware\t: %s\n", machine_name);
	seq_printf(m, "Revision\t: %04x\n", system_rev);
	seq_printf(m, "Serial\t\t: %08x%08x\n",
		   system_serial_high, system_serial_low);

	return 0;
}

static void *c_start(struct seq_file *m, loff_t *pos)
{
	return *pos < 1 ? (void *)1 : NULL;
}

static void *c_next(struct seq_file *m, void *v, loff_t *pos)
{
	++*pos;
	return NULL;
}

static void c_stop(struct seq_file *m, void *v)
{
}

const struct seq_operations cpuinfo_op = {
	.start	= c_start,
	.next	= c_next,
	.stop	= c_stop,
	.show	= c_show
};<|MERGE_RESOLUTION|>--- conflicted
+++ resolved
@@ -456,21 +456,12 @@
 	early_print("\n"
 		"Error: unrecognized/unsupported machine ID (r1 = 0x%08x).\n\n"
 		"Available machine support:\n\nID (hex)\tNAME\n", nr);
-<<<<<<< HEAD
 
 	for (p = __arch_info_begin; p < __arch_info_end; p++)
 		early_print("%08x\t%s\n", p->nr, p->name);
 
 	early_print("\nPlease check your kernel config and/or bootloader.\n");
 
-=======
-
-	for (p = __arch_info_begin; p < __arch_info_end; p++)
-		early_print("%08x\t%s\n", p->nr, p->name);
-
-	early_print("\nPlease check your kernel config and/or bootloader.\n");
-
->>>>>>> d762f438
 	while (true)
 		/* can't use cpu_relax() here as it may require MMU setup */;
 }
