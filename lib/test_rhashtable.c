--- conflicted
+++ resolved
@@ -369,25 +369,10 @@
 	pr_info("test %d random rhlist add/delete operations\n", entries);
 	for (j = 0; j < entries; j++) {
 		u32 i = prandom_u32_max(entries);
-<<<<<<< HEAD
-		u32 prand = get_random_u32();
+		u32 prand = prandom_u32_max(4);
 
 		cond_resched();
 
-		if (prand == 0)
-			prand = get_random_u32();
-
-		if (prand & 1) {
-			prand >>= 1;
-			continue;
-		}
-
-=======
-		u32 prand = prandom_u32_max(4);
-
-		cond_resched();
-
->>>>>>> 163a7fbf
 		err = rhltable_remove(&rhlt, &rhl_test_objects[i].list_node, test_rht_params);
 		if (test_bit(i, obj_in_table)) {
 			clear_bit(i, obj_in_table);
