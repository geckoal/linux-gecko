/* SPDX-License-Identifier: GPL-2.0 */
/* Copyright (c) 2018 Facebook */

#include <uapi/linux/btf.h>
#include <uapi/linux/bpf.h>
#include <uapi/linux/bpf_perf_event.h>
#include <uapi/linux/types.h>
#include <linux/seq_file.h>
#include <linux/compiler.h>
#include <linux/ctype.h>
#include <linux/errno.h>
#include <linux/slab.h>
#include <linux/anon_inodes.h>
#include <linux/file.h>
#include <linux/uaccess.h>
#include <linux/kernel.h>
#include <linux/idr.h>
#include <linux/sort.h>
#include <linux/bpf_verifier.h>
#include <linux/btf.h>
#include <linux/btf_ids.h>
#include <linux/skmsg.h>
#include <linux/perf_event.h>
#include <linux/bsearch.h>
#include <linux/kobject.h>
#include <linux/sysfs.h>
#include <net/sock.h>

/* BTF (BPF Type Format) is the meta data format which describes
 * the data types of BPF program/map.  Hence, it basically focus
 * on the C programming language which the modern BPF is primary
 * using.
 *
 * ELF Section:
 * ~~~~~~~~~~~
 * The BTF data is stored under the ".BTF" ELF section
 *
 * struct btf_type:
 * ~~~~~~~~~~~~~~~
 * Each 'struct btf_type' object describes a C data type.
 * Depending on the type it is describing, a 'struct btf_type'
 * object may be followed by more data.  F.e.
 * To describe an array, 'struct btf_type' is followed by
 * 'struct btf_array'.
 *
 * 'struct btf_type' and any extra data following it are
 * 4 bytes aligned.
 *
 * Type section:
 * ~~~~~~~~~~~~~
 * The BTF type section contains a list of 'struct btf_type' objects.
 * Each one describes a C type.  Recall from the above section
 * that a 'struct btf_type' object could be immediately followed by extra
 * data in order to describe some particular C types.
 *
 * type_id:
 * ~~~~~~~
 * Each btf_type object is identified by a type_id.  The type_id
 * is implicitly implied by the location of the btf_type object in
 * the BTF type section.  The first one has type_id 1.  The second
 * one has type_id 2...etc.  Hence, an earlier btf_type has
 * a smaller type_id.
 *
 * A btf_type object may refer to another btf_type object by using
 * type_id (i.e. the "type" in the "struct btf_type").
 *
 * NOTE that we cannot assume any reference-order.
 * A btf_type object can refer to an earlier btf_type object
 * but it can also refer to a later btf_type object.
 *
 * For example, to describe "const void *".  A btf_type
 * object describing "const" may refer to another btf_type
 * object describing "void *".  This type-reference is done
 * by specifying type_id:
 *
 * [1] CONST (anon) type_id=2
 * [2] PTR (anon) type_id=0
 *
 * The above is the btf_verifier debug log:
 *   - Each line started with "[?]" is a btf_type object
 *   - [?] is the type_id of the btf_type object.
 *   - CONST/PTR is the BTF_KIND_XXX
 *   - "(anon)" is the name of the type.  It just
 *     happens that CONST and PTR has no name.
 *   - type_id=XXX is the 'u32 type' in btf_type
 *
 * NOTE: "void" has type_id 0
 *
 * String section:
 * ~~~~~~~~~~~~~~
 * The BTF string section contains the names used by the type section.
 * Each string is referred by an "offset" from the beginning of the
 * string section.
 *
 * Each string is '\0' terminated.
 *
 * The first character in the string section must be '\0'
 * which is used to mean 'anonymous'. Some btf_type may not
 * have a name.
 */

/* BTF verification:
 *
 * To verify BTF data, two passes are needed.
 *
 * Pass #1
 * ~~~~~~~
 * The first pass is to collect all btf_type objects to
 * an array: "btf->types".
 *
 * Depending on the C type that a btf_type is describing,
 * a btf_type may be followed by extra data.  We don't know
 * how many btf_type is there, and more importantly we don't
 * know where each btf_type is located in the type section.
 *
 * Without knowing the location of each type_id, most verifications
 * cannot be done.  e.g. an earlier btf_type may refer to a later
 * btf_type (recall the "const void *" above), so we cannot
 * check this type-reference in the first pass.
 *
 * In the first pass, it still does some verifications (e.g.
 * checking the name is a valid offset to the string section).
 *
 * Pass #2
 * ~~~~~~~
 * The main focus is to resolve a btf_type that is referring
 * to another type.
 *
 * We have to ensure the referring type:
 * 1) does exist in the BTF (i.e. in btf->types[])
 * 2) does not cause a loop:
 *	struct A {
 *		struct B b;
 *	};
 *
 *	struct B {
 *		struct A a;
 *	};
 *
 * btf_type_needs_resolve() decides if a btf_type needs
 * to be resolved.
 *
 * The needs_resolve type implements the "resolve()" ops which
 * essentially does a DFS and detects backedge.
 *
 * During resolve (or DFS), different C types have different
 * "RESOLVED" conditions.
 *
 * When resolving a BTF_KIND_STRUCT, we need to resolve all its
 * members because a member is always referring to another
 * type.  A struct's member can be treated as "RESOLVED" if
 * it is referring to a BTF_KIND_PTR.  Otherwise, the
 * following valid C struct would be rejected:
 *
 *	struct A {
 *		int m;
 *		struct A *a;
 *	};
 *
 * When resolving a BTF_KIND_PTR, it needs to keep resolving if
 * it is referring to another BTF_KIND_PTR.  Otherwise, we cannot
 * detect a pointer loop, e.g.:
 * BTF_KIND_CONST -> BTF_KIND_PTR -> BTF_KIND_CONST -> BTF_KIND_PTR +
 *                        ^                                         |
 *                        +-----------------------------------------+
 *
 */

#define BITS_PER_U128 (sizeof(u64) * BITS_PER_BYTE * 2)
#define BITS_PER_BYTE_MASK (BITS_PER_BYTE - 1)
#define BITS_PER_BYTE_MASKED(bits) ((bits) & BITS_PER_BYTE_MASK)
#define BITS_ROUNDDOWN_BYTES(bits) ((bits) >> 3)
#define BITS_ROUNDUP_BYTES(bits) \
	(BITS_ROUNDDOWN_BYTES(bits) + !!BITS_PER_BYTE_MASKED(bits))

#define BTF_INFO_MASK 0x9f00ffff
#define BTF_INT_MASK 0x0fffffff
#define BTF_TYPE_ID_VALID(type_id) ((type_id) <= BTF_MAX_TYPE)
#define BTF_STR_OFFSET_VALID(name_off) ((name_off) <= BTF_MAX_NAME_OFFSET)

/* 16MB for 64k structs and each has 16 members and
 * a few MB spaces for the string section.
 * The hard limit is S32_MAX.
 */
#define BTF_MAX_SIZE (16 * 1024 * 1024)

#define for_each_member_from(i, from, struct_type, member)		\
	for (i = from, member = btf_type_member(struct_type) + from;	\
	     i < btf_type_vlen(struct_type);				\
	     i++, member++)

#define for_each_vsi_from(i, from, struct_type, member)				\
	for (i = from, member = btf_type_var_secinfo(struct_type) + from;	\
	     i < btf_type_vlen(struct_type);					\
	     i++, member++)

DEFINE_IDR(btf_idr);
DEFINE_SPINLOCK(btf_idr_lock);

struct btf {
	void *data;
	struct btf_type **types;
	u32 *resolved_ids;
	u32 *resolved_sizes;
	const char *strings;
	void *nohdr_data;
	struct btf_header hdr;
	u32 nr_types; /* includes VOID for base BTF */
	u32 types_size;
	u32 data_size;
	refcount_t refcnt;
	u32 id;
	struct rcu_head rcu;

	/* split BTF support */
	struct btf *base_btf;
	u32 start_id; /* first type ID in this BTF (0 for base BTF) */
	u32 start_str_off; /* first string offset (0 for base BTF) */
	char name[MODULE_NAME_LEN];
	bool kernel_btf;
};

enum verifier_phase {
	CHECK_META,
	CHECK_TYPE,
};

struct resolve_vertex {
	const struct btf_type *t;
	u32 type_id;
	u16 next_member;
};

enum visit_state {
	NOT_VISITED,
	VISITED,
	RESOLVED,
};

enum resolve_mode {
	RESOLVE_TBD,	/* To Be Determined */
	RESOLVE_PTR,	/* Resolving for Pointer */
	RESOLVE_STRUCT_OR_ARRAY,	/* Resolving for struct/union
					 * or array
					 */
};

#define MAX_RESOLVE_DEPTH 32

struct btf_sec_info {
	u32 off;
	u32 len;
};

struct btf_verifier_env {
	struct btf *btf;
	u8 *visit_states;
	struct resolve_vertex stack[MAX_RESOLVE_DEPTH];
	struct bpf_verifier_log log;
	u32 log_type_id;
	u32 top_stack;
	enum verifier_phase phase;
	enum resolve_mode resolve_mode;
};

static const char * const btf_kind_str[NR_BTF_KINDS] = {
	[BTF_KIND_UNKN]		= "UNKNOWN",
	[BTF_KIND_INT]		= "INT",
	[BTF_KIND_PTR]		= "PTR",
	[BTF_KIND_ARRAY]	= "ARRAY",
	[BTF_KIND_STRUCT]	= "STRUCT",
	[BTF_KIND_UNION]	= "UNION",
	[BTF_KIND_ENUM]		= "ENUM",
	[BTF_KIND_FWD]		= "FWD",
	[BTF_KIND_TYPEDEF]	= "TYPEDEF",
	[BTF_KIND_VOLATILE]	= "VOLATILE",
	[BTF_KIND_CONST]	= "CONST",
	[BTF_KIND_RESTRICT]	= "RESTRICT",
	[BTF_KIND_FUNC]		= "FUNC",
	[BTF_KIND_FUNC_PROTO]	= "FUNC_PROTO",
	[BTF_KIND_VAR]		= "VAR",
	[BTF_KIND_DATASEC]	= "DATASEC",
	[BTF_KIND_FLOAT]	= "FLOAT",
	[BTF_KIND_DECL_TAG]	= "DECL_TAG",
};

const char *btf_type_str(const struct btf_type *t)
{
	return btf_kind_str[BTF_INFO_KIND(t->info)];
}

/* Chunk size we use in safe copy of data to be shown. */
#define BTF_SHOW_OBJ_SAFE_SIZE		32

/*
 * This is the maximum size of a base type value (equivalent to a
 * 128-bit int); if we are at the end of our safe buffer and have
 * less than 16 bytes space we can't be assured of being able
 * to copy the next type safely, so in such cases we will initiate
 * a new copy.
 */
#define BTF_SHOW_OBJ_BASE_TYPE_SIZE	16

/* Type name size */
#define BTF_SHOW_NAME_SIZE		80

/*
 * Common data to all BTF show operations. Private show functions can add
 * their own data to a structure containing a struct btf_show and consult it
 * in the show callback.  See btf_type_show() below.
 *
 * One challenge with showing nested data is we want to skip 0-valued
 * data, but in order to figure out whether a nested object is all zeros
 * we need to walk through it.  As a result, we need to make two passes
 * when handling structs, unions and arrays; the first path simply looks
 * for nonzero data, while the second actually does the display.  The first
 * pass is signalled by show->state.depth_check being set, and if we
 * encounter a non-zero value we set show->state.depth_to_show to
 * the depth at which we encountered it.  When we have completed the
 * first pass, we will know if anything needs to be displayed if
 * depth_to_show > depth.  See btf_[struct,array]_show() for the
 * implementation of this.
 *
 * Another problem is we want to ensure the data for display is safe to
 * access.  To support this, the anonymous "struct {} obj" tracks the data
 * object and our safe copy of it.  We copy portions of the data needed
 * to the object "copy" buffer, but because its size is limited to
 * BTF_SHOW_OBJ_COPY_LEN bytes, multiple copies may be required as we
 * traverse larger objects for display.
 *
 * The various data type show functions all start with a call to
 * btf_show_start_type() which returns a pointer to the safe copy
 * of the data needed (or if BTF_SHOW_UNSAFE is specified, to the
 * raw data itself).  btf_show_obj_safe() is responsible for
 * using copy_from_kernel_nofault() to update the safe data if necessary
 * as we traverse the object's data.  skbuff-like semantics are
 * used:
 *
 * - obj.head points to the start of the toplevel object for display
 * - obj.size is the size of the toplevel object
 * - obj.data points to the current point in the original data at
 *   which our safe data starts.  obj.data will advance as we copy
 *   portions of the data.
 *
 * In most cases a single copy will suffice, but larger data structures
 * such as "struct task_struct" will require many copies.  The logic in
 * btf_show_obj_safe() handles the logic that determines if a new
 * copy_from_kernel_nofault() is needed.
 */
struct btf_show {
	u64 flags;
	void *target;	/* target of show operation (seq file, buffer) */
	void (*showfn)(struct btf_show *show, const char *fmt, va_list args);
	const struct btf *btf;
	/* below are used during iteration */
	struct {
		u8 depth;
		u8 depth_to_show;
		u8 depth_check;
		u8 array_member:1,
		   array_terminated:1;
		u16 array_encoding;
		u32 type_id;
		int status;			/* non-zero for error */
		const struct btf_type *type;
		const struct btf_member *member;
		char name[BTF_SHOW_NAME_SIZE];	/* space for member name/type */
	} state;
	struct {
		u32 size;
		void *head;
		void *data;
		u8 safe[BTF_SHOW_OBJ_SAFE_SIZE];
	} obj;
};

struct btf_kind_operations {
	s32 (*check_meta)(struct btf_verifier_env *env,
			  const struct btf_type *t,
			  u32 meta_left);
	int (*resolve)(struct btf_verifier_env *env,
		       const struct resolve_vertex *v);
	int (*check_member)(struct btf_verifier_env *env,
			    const struct btf_type *struct_type,
			    const struct btf_member *member,
			    const struct btf_type *member_type);
	int (*check_kflag_member)(struct btf_verifier_env *env,
				  const struct btf_type *struct_type,
				  const struct btf_member *member,
				  const struct btf_type *member_type);
	void (*log_details)(struct btf_verifier_env *env,
			    const struct btf_type *t);
	void (*show)(const struct btf *btf, const struct btf_type *t,
			 u32 type_id, void *data, u8 bits_offsets,
			 struct btf_show *show);
};

static const struct btf_kind_operations * const kind_ops[NR_BTF_KINDS];
static struct btf_type btf_void;

static int btf_resolve(struct btf_verifier_env *env,
		       const struct btf_type *t, u32 type_id);

static bool btf_type_is_modifier(const struct btf_type *t)
{
	/* Some of them is not strictly a C modifier
	 * but they are grouped into the same bucket
	 * for BTF concern:
	 *   A type (t) that refers to another
	 *   type through t->type AND its size cannot
	 *   be determined without following the t->type.
	 *
	 * ptr does not fall into this bucket
	 * because its size is always sizeof(void *).
	 */
	switch (BTF_INFO_KIND(t->info)) {
	case BTF_KIND_TYPEDEF:
	case BTF_KIND_VOLATILE:
	case BTF_KIND_CONST:
	case BTF_KIND_RESTRICT:
		return true;
	}

	return false;
}

bool btf_type_is_void(const struct btf_type *t)
{
	return t == &btf_void;
}

static bool btf_type_is_fwd(const struct btf_type *t)
{
	return BTF_INFO_KIND(t->info) == BTF_KIND_FWD;
}

static bool btf_type_nosize(const struct btf_type *t)
{
	return btf_type_is_void(t) || btf_type_is_fwd(t) ||
	       btf_type_is_func(t) || btf_type_is_func_proto(t);
}

static bool btf_type_nosize_or_null(const struct btf_type *t)
{
	return !t || btf_type_nosize(t);
}

static bool __btf_type_is_struct(const struct btf_type *t)
{
	return BTF_INFO_KIND(t->info) == BTF_KIND_STRUCT;
}

static bool btf_type_is_array(const struct btf_type *t)
{
	return BTF_INFO_KIND(t->info) == BTF_KIND_ARRAY;
}

static bool btf_type_is_datasec(const struct btf_type *t)
{
	return BTF_INFO_KIND(t->info) == BTF_KIND_DATASEC;
}

static bool btf_type_is_decl_tag(const struct btf_type *t)
{
	return BTF_INFO_KIND(t->info) == BTF_KIND_DECL_TAG;
}

static bool btf_type_is_decl_tag_target(const struct btf_type *t)
{
	return btf_type_is_func(t) || btf_type_is_struct(t) ||
	       btf_type_is_var(t) || btf_type_is_typedef(t);
}

u32 btf_nr_types(const struct btf *btf)
{
	u32 total = 0;

	while (btf) {
		total += btf->nr_types;
		btf = btf->base_btf;
	}

	return total;
}

s32 btf_find_by_name_kind(const struct btf *btf, const char *name, u8 kind)
{
	const struct btf_type *t;
	const char *tname;
	u32 i, total;

	total = btf_nr_types(btf);
	for (i = 1; i < total; i++) {
		t = btf_type_by_id(btf, i);
		if (BTF_INFO_KIND(t->info) != kind)
			continue;

		tname = btf_name_by_offset(btf, t->name_off);
		if (!strcmp(tname, name))
			return i;
	}

	return -ENOENT;
}

const struct btf_type *btf_type_skip_modifiers(const struct btf *btf,
					       u32 id, u32 *res_id)
{
	const struct btf_type *t = btf_type_by_id(btf, id);

	while (btf_type_is_modifier(t)) {
		id = t->type;
		t = btf_type_by_id(btf, t->type);
	}

	if (res_id)
		*res_id = id;

	return t;
}

const struct btf_type *btf_type_resolve_ptr(const struct btf *btf,
					    u32 id, u32 *res_id)
{
	const struct btf_type *t;

	t = btf_type_skip_modifiers(btf, id, NULL);
	if (!btf_type_is_ptr(t))
		return NULL;

	return btf_type_skip_modifiers(btf, t->type, res_id);
}

const struct btf_type *btf_type_resolve_func_ptr(const struct btf *btf,
						 u32 id, u32 *res_id)
{
	const struct btf_type *ptype;

	ptype = btf_type_resolve_ptr(btf, id, res_id);
	if (ptype && btf_type_is_func_proto(ptype))
		return ptype;

	return NULL;
}

/* Types that act only as a source, not sink or intermediate
 * type when resolving.
 */
static bool btf_type_is_resolve_source_only(const struct btf_type *t)
{
	return btf_type_is_var(t) ||
	       btf_type_is_decl_tag(t) ||
	       btf_type_is_datasec(t);
}

/* What types need to be resolved?
 *
 * btf_type_is_modifier() is an obvious one.
 *
 * btf_type_is_struct() because its member refers to
 * another type (through member->type).
 *
 * btf_type_is_var() because the variable refers to
 * another type. btf_type_is_datasec() holds multiple
 * btf_type_is_var() types that need resolving.
 *
 * btf_type_is_array() because its element (array->type)
 * refers to another type.  Array can be thought of a
 * special case of struct while array just has the same
 * member-type repeated by array->nelems of times.
 */
static bool btf_type_needs_resolve(const struct btf_type *t)
{
	return btf_type_is_modifier(t) ||
	       btf_type_is_ptr(t) ||
	       btf_type_is_struct(t) ||
	       btf_type_is_array(t) ||
	       btf_type_is_var(t) ||
	       btf_type_is_decl_tag(t) ||
	       btf_type_is_datasec(t);
}

/* t->size can be used */
static bool btf_type_has_size(const struct btf_type *t)
{
	switch (BTF_INFO_KIND(t->info)) {
	case BTF_KIND_INT:
	case BTF_KIND_STRUCT:
	case BTF_KIND_UNION:
	case BTF_KIND_ENUM:
	case BTF_KIND_DATASEC:
	case BTF_KIND_FLOAT:
		return true;
	}

	return false;
}

static const char *btf_int_encoding_str(u8 encoding)
{
	if (encoding == 0)
		return "(none)";
	else if (encoding == BTF_INT_SIGNED)
		return "SIGNED";
	else if (encoding == BTF_INT_CHAR)
		return "CHAR";
	else if (encoding == BTF_INT_BOOL)
		return "BOOL";
	else
		return "UNKN";
}

static u32 btf_type_int(const struct btf_type *t)
{
	return *(u32 *)(t + 1);
}

static const struct btf_array *btf_type_array(const struct btf_type *t)
{
	return (const struct btf_array *)(t + 1);
}

static const struct btf_enum *btf_type_enum(const struct btf_type *t)
{
	return (const struct btf_enum *)(t + 1);
}

static const struct btf_var *btf_type_var(const struct btf_type *t)
{
	return (const struct btf_var *)(t + 1);
}

static const struct btf_decl_tag *btf_type_decl_tag(const struct btf_type *t)
{
	return (const struct btf_decl_tag *)(t + 1);
}

static const struct btf_kind_operations *btf_type_ops(const struct btf_type *t)
{
	return kind_ops[BTF_INFO_KIND(t->info)];
}

static bool btf_name_offset_valid(const struct btf *btf, u32 offset)
{
	if (!BTF_STR_OFFSET_VALID(offset))
		return false;

	while (offset < btf->start_str_off)
		btf = btf->base_btf;

	offset -= btf->start_str_off;
	return offset < btf->hdr.str_len;
}

static bool __btf_name_char_ok(char c, bool first, bool dot_ok)
{
	if ((first ? !isalpha(c) :
		     !isalnum(c)) &&
	    c != '_' &&
	    ((c == '.' && !dot_ok) ||
	      c != '.'))
		return false;
	return true;
}

static const char *btf_str_by_offset(const struct btf *btf, u32 offset)
{
	while (offset < btf->start_str_off)
		btf = btf->base_btf;

	offset -= btf->start_str_off;
	if (offset < btf->hdr.str_len)
		return &btf->strings[offset];

	return NULL;
}

static bool __btf_name_valid(const struct btf *btf, u32 offset, bool dot_ok)
{
	/* offset must be valid */
	const char *src = btf_str_by_offset(btf, offset);
	const char *src_limit;

	if (!__btf_name_char_ok(*src, true, dot_ok))
		return false;

	/* set a limit on identifier length */
	src_limit = src + KSYM_NAME_LEN;
	src++;
	while (*src && src < src_limit) {
		if (!__btf_name_char_ok(*src, false, dot_ok))
			return false;
		src++;
	}

	return !*src;
}

/* Only C-style identifier is permitted. This can be relaxed if
 * necessary.
 */
static bool btf_name_valid_identifier(const struct btf *btf, u32 offset)
{
	return __btf_name_valid(btf, offset, false);
}

static bool btf_name_valid_section(const struct btf *btf, u32 offset)
{
	return __btf_name_valid(btf, offset, true);
}

static const char *__btf_name_by_offset(const struct btf *btf, u32 offset)
{
	const char *name;

	if (!offset)
		return "(anon)";

	name = btf_str_by_offset(btf, offset);
	return name ?: "(invalid-name-offset)";
}

const char *btf_name_by_offset(const struct btf *btf, u32 offset)
{
	return btf_str_by_offset(btf, offset);
}

const struct btf_type *btf_type_by_id(const struct btf *btf, u32 type_id)
{
	while (type_id < btf->start_id)
		btf = btf->base_btf;

	type_id -= btf->start_id;
	if (type_id >= btf->nr_types)
		return NULL;
	return btf->types[type_id];
}

/*
 * Regular int is not a bit field and it must be either
 * u8/u16/u32/u64 or __int128.
 */
static bool btf_type_int_is_regular(const struct btf_type *t)
{
	u8 nr_bits, nr_bytes;
	u32 int_data;

	int_data = btf_type_int(t);
	nr_bits = BTF_INT_BITS(int_data);
	nr_bytes = BITS_ROUNDUP_BYTES(nr_bits);
	if (BITS_PER_BYTE_MASKED(nr_bits) ||
	    BTF_INT_OFFSET(int_data) ||
	    (nr_bytes != sizeof(u8) && nr_bytes != sizeof(u16) &&
	     nr_bytes != sizeof(u32) && nr_bytes != sizeof(u64) &&
	     nr_bytes != (2 * sizeof(u64)))) {
		return false;
	}

	return true;
}

/*
 * Check that given struct member is a regular int with expected
 * offset and size.
 */
bool btf_member_is_reg_int(const struct btf *btf, const struct btf_type *s,
			   const struct btf_member *m,
			   u32 expected_offset, u32 expected_size)
{
	const struct btf_type *t;
	u32 id, int_data;
	u8 nr_bits;

	id = m->type;
	t = btf_type_id_size(btf, &id, NULL);
	if (!t || !btf_type_is_int(t))
		return false;

	int_data = btf_type_int(t);
	nr_bits = BTF_INT_BITS(int_data);
	if (btf_type_kflag(s)) {
		u32 bitfield_size = BTF_MEMBER_BITFIELD_SIZE(m->offset);
		u32 bit_offset = BTF_MEMBER_BIT_OFFSET(m->offset);

		/* if kflag set, int should be a regular int and
		 * bit offset should be at byte boundary.
		 */
		return !bitfield_size &&
		       BITS_ROUNDUP_BYTES(bit_offset) == expected_offset &&
		       BITS_ROUNDUP_BYTES(nr_bits) == expected_size;
	}

	if (BTF_INT_OFFSET(int_data) ||
	    BITS_PER_BYTE_MASKED(m->offset) ||
	    BITS_ROUNDUP_BYTES(m->offset) != expected_offset ||
	    BITS_PER_BYTE_MASKED(nr_bits) ||
	    BITS_ROUNDUP_BYTES(nr_bits) != expected_size)
		return false;

	return true;
}

/* Similar to btf_type_skip_modifiers() but does not skip typedefs. */
static const struct btf_type *btf_type_skip_qualifiers(const struct btf *btf,
						       u32 id)
{
	const struct btf_type *t = btf_type_by_id(btf, id);

	while (btf_type_is_modifier(t) &&
	       BTF_INFO_KIND(t->info) != BTF_KIND_TYPEDEF) {
		t = btf_type_by_id(btf, t->type);
	}

	return t;
}

#define BTF_SHOW_MAX_ITER	10

#define BTF_KIND_BIT(kind)	(1ULL << kind)

/*
 * Populate show->state.name with type name information.
 * Format of type name is
 *
 * [.member_name = ] (type_name)
 */
static const char *btf_show_name(struct btf_show *show)
{
	/* BTF_MAX_ITER array suffixes "[]" */
	const char *array_suffixes = "[][][][][][][][][][]";
	const char *array_suffix = &array_suffixes[strlen(array_suffixes)];
	/* BTF_MAX_ITER pointer suffixes "*" */
	const char *ptr_suffixes = "**********";
	const char *ptr_suffix = &ptr_suffixes[strlen(ptr_suffixes)];
	const char *name = NULL, *prefix = "", *parens = "";
	const struct btf_member *m = show->state.member;
	const struct btf_type *t = show->state.type;
	const struct btf_array *array;
	u32 id = show->state.type_id;
	const char *member = NULL;
	bool show_member = false;
	u64 kinds = 0;
	int i;

	show->state.name[0] = '\0';

	/*
	 * Don't show type name if we're showing an array member;
	 * in that case we show the array type so don't need to repeat
	 * ourselves for each member.
	 */
	if (show->state.array_member)
		return "";

	/* Retrieve member name, if any. */
	if (m) {
		member = btf_name_by_offset(show->btf, m->name_off);
		show_member = strlen(member) > 0;
		id = m->type;
	}

	/*
	 * Start with type_id, as we have resolved the struct btf_type *
	 * via btf_modifier_show() past the parent typedef to the child
	 * struct, int etc it is defined as.  In such cases, the type_id
	 * still represents the starting type while the struct btf_type *
	 * in our show->state points at the resolved type of the typedef.
	 */
	t = btf_type_by_id(show->btf, id);
	if (!t)
		return "";

	/*
	 * The goal here is to build up the right number of pointer and
	 * array suffixes while ensuring the type name for a typedef
	 * is represented.  Along the way we accumulate a list of
	 * BTF kinds we have encountered, since these will inform later
	 * display; for example, pointer types will not require an
	 * opening "{" for struct, we will just display the pointer value.
	 *
	 * We also want to accumulate the right number of pointer or array
	 * indices in the format string while iterating until we get to
	 * the typedef/pointee/array member target type.
	 *
	 * We start by pointing at the end of pointer and array suffix
	 * strings; as we accumulate pointers and arrays we move the pointer
	 * or array string backwards so it will show the expected number of
	 * '*' or '[]' for the type.  BTF_SHOW_MAX_ITER of nesting of pointers
	 * and/or arrays and typedefs are supported as a precaution.
	 *
	 * We also want to get typedef name while proceeding to resolve
	 * type it points to so that we can add parentheses if it is a
	 * "typedef struct" etc.
	 */
	for (i = 0; i < BTF_SHOW_MAX_ITER; i++) {

		switch (BTF_INFO_KIND(t->info)) {
		case BTF_KIND_TYPEDEF:
			if (!name)
				name = btf_name_by_offset(show->btf,
							       t->name_off);
			kinds |= BTF_KIND_BIT(BTF_KIND_TYPEDEF);
			id = t->type;
			break;
		case BTF_KIND_ARRAY:
			kinds |= BTF_KIND_BIT(BTF_KIND_ARRAY);
			parens = "[";
			if (!t)
				return "";
			array = btf_type_array(t);
			if (array_suffix > array_suffixes)
				array_suffix -= 2;
			id = array->type;
			break;
		case BTF_KIND_PTR:
			kinds |= BTF_KIND_BIT(BTF_KIND_PTR);
			if (ptr_suffix > ptr_suffixes)
				ptr_suffix -= 1;
			id = t->type;
			break;
		default:
			id = 0;
			break;
		}
		if (!id)
			break;
		t = btf_type_skip_qualifiers(show->btf, id);
	}
	/* We may not be able to represent this type; bail to be safe */
	if (i == BTF_SHOW_MAX_ITER)
		return "";

	if (!name)
		name = btf_name_by_offset(show->btf, t->name_off);

	switch (BTF_INFO_KIND(t->info)) {
	case BTF_KIND_STRUCT:
	case BTF_KIND_UNION:
		prefix = BTF_INFO_KIND(t->info) == BTF_KIND_STRUCT ?
			 "struct" : "union";
		/* if it's an array of struct/union, parens is already set */
		if (!(kinds & (BTF_KIND_BIT(BTF_KIND_ARRAY))))
			parens = "{";
		break;
	case BTF_KIND_ENUM:
		prefix = "enum";
		break;
	default:
		break;
	}

	/* pointer does not require parens */
	if (kinds & BTF_KIND_BIT(BTF_KIND_PTR))
		parens = "";
	/* typedef does not require struct/union/enum prefix */
	if (kinds & BTF_KIND_BIT(BTF_KIND_TYPEDEF))
		prefix = "";

	if (!name)
		name = "";

	/* Even if we don't want type name info, we want parentheses etc */
	if (show->flags & BTF_SHOW_NONAME)
		snprintf(show->state.name, sizeof(show->state.name), "%s",
			 parens);
	else
		snprintf(show->state.name, sizeof(show->state.name),
			 "%s%s%s(%s%s%s%s%s%s)%s",
			 /* first 3 strings comprise ".member = " */
			 show_member ? "." : "",
			 show_member ? member : "",
			 show_member ? " = " : "",
			 /* ...next is our prefix (struct, enum, etc) */
			 prefix,
			 strlen(prefix) > 0 && strlen(name) > 0 ? " " : "",
			 /* ...this is the type name itself */
			 name,
			 /* ...suffixed by the appropriate '*', '[]' suffixes */
			 strlen(ptr_suffix) > 0 ? " " : "", ptr_suffix,
			 array_suffix, parens);

	return show->state.name;
}

static const char *__btf_show_indent(struct btf_show *show)
{
	const char *indents = "                                ";
	const char *indent = &indents[strlen(indents)];

	if ((indent - show->state.depth) >= indents)
		return indent - show->state.depth;
	return indents;
}

static const char *btf_show_indent(struct btf_show *show)
{
	return show->flags & BTF_SHOW_COMPACT ? "" : __btf_show_indent(show);
}

static const char *btf_show_newline(struct btf_show *show)
{
	return show->flags & BTF_SHOW_COMPACT ? "" : "\n";
}

static const char *btf_show_delim(struct btf_show *show)
{
	if (show->state.depth == 0)
		return "";

	if ((show->flags & BTF_SHOW_COMPACT) && show->state.type &&
		BTF_INFO_KIND(show->state.type->info) == BTF_KIND_UNION)
		return "|";

	return ",";
}

__printf(2, 3) static void btf_show(struct btf_show *show, const char *fmt, ...)
{
	va_list args;

	if (!show->state.depth_check) {
		va_start(args, fmt);
		show->showfn(show, fmt, args);
		va_end(args);
	}
}

/* Macros are used here as btf_show_type_value[s]() prepends and appends
 * format specifiers to the format specifier passed in; these do the work of
 * adding indentation, delimiters etc while the caller simply has to specify
 * the type value(s) in the format specifier + value(s).
 */
#define btf_show_type_value(show, fmt, value)				       \
	do {								       \
		if ((value) != 0 || (show->flags & BTF_SHOW_ZERO) ||	       \
		    show->state.depth == 0) {				       \
			btf_show(show, "%s%s" fmt "%s%s",		       \
				 btf_show_indent(show),			       \
				 btf_show_name(show),			       \
				 value, btf_show_delim(show),		       \
				 btf_show_newline(show));		       \
			if (show->state.depth > show->state.depth_to_show)     \
				show->state.depth_to_show = show->state.depth; \
		}							       \
	} while (0)

#define btf_show_type_values(show, fmt, ...)				       \
	do {								       \
		btf_show(show, "%s%s" fmt "%s%s", btf_show_indent(show),       \
			 btf_show_name(show),				       \
			 __VA_ARGS__, btf_show_delim(show),		       \
			 btf_show_newline(show));			       \
		if (show->state.depth > show->state.depth_to_show)	       \
			show->state.depth_to_show = show->state.depth;	       \
	} while (0)

/* How much is left to copy to safe buffer after @data? */
static int btf_show_obj_size_left(struct btf_show *show, void *data)
{
	return show->obj.head + show->obj.size - data;
}

/* Is object pointed to by @data of @size already copied to our safe buffer? */
static bool btf_show_obj_is_safe(struct btf_show *show, void *data, int size)
{
	return data >= show->obj.data &&
	       (data + size) < (show->obj.data + BTF_SHOW_OBJ_SAFE_SIZE);
}

/*
 * If object pointed to by @data of @size falls within our safe buffer, return
 * the equivalent pointer to the same safe data.  Assumes
 * copy_from_kernel_nofault() has already happened and our safe buffer is
 * populated.
 */
static void *__btf_show_obj_safe(struct btf_show *show, void *data, int size)
{
	if (btf_show_obj_is_safe(show, data, size))
		return show->obj.safe + (data - show->obj.data);
	return NULL;
}

/*
 * Return a safe-to-access version of data pointed to by @data.
 * We do this by copying the relevant amount of information
 * to the struct btf_show obj.safe buffer using copy_from_kernel_nofault().
 *
 * If BTF_SHOW_UNSAFE is specified, just return data as-is; no
 * safe copy is needed.
 *
 * Otherwise we need to determine if we have the required amount
 * of data (determined by the @data pointer and the size of the
 * largest base type we can encounter (represented by
 * BTF_SHOW_OBJ_BASE_TYPE_SIZE). Having that much data ensures
 * that we will be able to print some of the current object,
 * and if more is needed a copy will be triggered.
 * Some objects such as structs will not fit into the buffer;
 * in such cases additional copies when we iterate over their
 * members may be needed.
 *
 * btf_show_obj_safe() is used to return a safe buffer for
 * btf_show_start_type(); this ensures that as we recurse into
 * nested types we always have safe data for the given type.
 * This approach is somewhat wasteful; it's possible for example
 * that when iterating over a large union we'll end up copying the
 * same data repeatedly, but the goal is safety not performance.
 * We use stack data as opposed to per-CPU buffers because the
 * iteration over a type can take some time, and preemption handling
 * would greatly complicate use of the safe buffer.
 */
static void *btf_show_obj_safe(struct btf_show *show,
			       const struct btf_type *t,
			       void *data)
{
	const struct btf_type *rt;
	int size_left, size;
	void *safe = NULL;

	if (show->flags & BTF_SHOW_UNSAFE)
		return data;

	rt = btf_resolve_size(show->btf, t, &size);
	if (IS_ERR(rt)) {
		show->state.status = PTR_ERR(rt);
		return NULL;
	}

	/*
	 * Is this toplevel object? If so, set total object size and
	 * initialize pointers.  Otherwise check if we still fall within
	 * our safe object data.
	 */
	if (show->state.depth == 0) {
		show->obj.size = size;
		show->obj.head = data;
	} else {
		/*
		 * If the size of the current object is > our remaining
		 * safe buffer we _may_ need to do a new copy.  However
		 * consider the case of a nested struct; it's size pushes
		 * us over the safe buffer limit, but showing any individual
		 * struct members does not.  In such cases, we don't need
		 * to initiate a fresh copy yet; however we definitely need
		 * at least BTF_SHOW_OBJ_BASE_TYPE_SIZE bytes left
		 * in our buffer, regardless of the current object size.
		 * The logic here is that as we resolve types we will
		 * hit a base type at some point, and we need to be sure
		 * the next chunk of data is safely available to display
		 * that type info safely.  We cannot rely on the size of
		 * the current object here because it may be much larger
		 * than our current buffer (e.g. task_struct is 8k).
		 * All we want to do here is ensure that we can print the
		 * next basic type, which we can if either
		 * - the current type size is within the safe buffer; or
		 * - at least BTF_SHOW_OBJ_BASE_TYPE_SIZE bytes are left in
		 *   the safe buffer.
		 */
		safe = __btf_show_obj_safe(show, data,
					   min(size,
					       BTF_SHOW_OBJ_BASE_TYPE_SIZE));
	}

	/*
	 * We need a new copy to our safe object, either because we haven't
	 * yet copied and are initializing safe data, or because the data
	 * we want falls outside the boundaries of the safe object.
	 */
	if (!safe) {
		size_left = btf_show_obj_size_left(show, data);
		if (size_left > BTF_SHOW_OBJ_SAFE_SIZE)
			size_left = BTF_SHOW_OBJ_SAFE_SIZE;
		show->state.status = copy_from_kernel_nofault(show->obj.safe,
							      data, size_left);
		if (!show->state.status) {
			show->obj.data = data;
			safe = show->obj.safe;
		}
	}

	return safe;
}

/*
 * Set the type we are starting to show and return a safe data pointer
 * to be used for showing the associated data.
 */
static void *btf_show_start_type(struct btf_show *show,
				 const struct btf_type *t,
				 u32 type_id, void *data)
{
	show->state.type = t;
	show->state.type_id = type_id;
	show->state.name[0] = '\0';

	return btf_show_obj_safe(show, t, data);
}

static void btf_show_end_type(struct btf_show *show)
{
	show->state.type = NULL;
	show->state.type_id = 0;
	show->state.name[0] = '\0';
}

static void *btf_show_start_aggr_type(struct btf_show *show,
				      const struct btf_type *t,
				      u32 type_id, void *data)
{
	void *safe_data = btf_show_start_type(show, t, type_id, data);

	if (!safe_data)
		return safe_data;

	btf_show(show, "%s%s%s", btf_show_indent(show),
		 btf_show_name(show),
		 btf_show_newline(show));
	show->state.depth++;
	return safe_data;
}

static void btf_show_end_aggr_type(struct btf_show *show,
				   const char *suffix)
{
	show->state.depth--;
	btf_show(show, "%s%s%s%s", btf_show_indent(show), suffix,
		 btf_show_delim(show), btf_show_newline(show));
	btf_show_end_type(show);
}

static void btf_show_start_member(struct btf_show *show,
				  const struct btf_member *m)
{
	show->state.member = m;
}

static void btf_show_start_array_member(struct btf_show *show)
{
	show->state.array_member = 1;
	btf_show_start_member(show, NULL);
}

static void btf_show_end_member(struct btf_show *show)
{
	show->state.member = NULL;
}

static void btf_show_end_array_member(struct btf_show *show)
{
	show->state.array_member = 0;
	btf_show_end_member(show);
}

static void *btf_show_start_array_type(struct btf_show *show,
				       const struct btf_type *t,
				       u32 type_id,
				       u16 array_encoding,
				       void *data)
{
	show->state.array_encoding = array_encoding;
	show->state.array_terminated = 0;
	return btf_show_start_aggr_type(show, t, type_id, data);
}

static void btf_show_end_array_type(struct btf_show *show)
{
	show->state.array_encoding = 0;
	show->state.array_terminated = 0;
	btf_show_end_aggr_type(show, "]");
}

static void *btf_show_start_struct_type(struct btf_show *show,
					const struct btf_type *t,
					u32 type_id,
					void *data)
{
	return btf_show_start_aggr_type(show, t, type_id, data);
}

static void btf_show_end_struct_type(struct btf_show *show)
{
	btf_show_end_aggr_type(show, "}");
}

__printf(2, 3) static void __btf_verifier_log(struct bpf_verifier_log *log,
					      const char *fmt, ...)
{
	va_list args;

	va_start(args, fmt);
	bpf_verifier_vlog(log, fmt, args);
	va_end(args);
}

__printf(2, 3) static void btf_verifier_log(struct btf_verifier_env *env,
					    const char *fmt, ...)
{
	struct bpf_verifier_log *log = &env->log;
	va_list args;

	if (!bpf_verifier_log_needed(log))
		return;

	va_start(args, fmt);
	bpf_verifier_vlog(log, fmt, args);
	va_end(args);
}

__printf(4, 5) static void __btf_verifier_log_type(struct btf_verifier_env *env,
						   const struct btf_type *t,
						   bool log_details,
						   const char *fmt, ...)
{
	struct bpf_verifier_log *log = &env->log;
	u8 kind = BTF_INFO_KIND(t->info);
	struct btf *btf = env->btf;
	va_list args;

	if (!bpf_verifier_log_needed(log))
		return;

	/* btf verifier prints all types it is processing via
	 * btf_verifier_log_type(..., fmt = NULL).
	 * Skip those prints for in-kernel BTF verification.
	 */
	if (log->level == BPF_LOG_KERNEL && !fmt)
		return;

	__btf_verifier_log(log, "[%u] %s %s%s",
			   env->log_type_id,
			   btf_kind_str[kind],
			   __btf_name_by_offset(btf, t->name_off),
			   log_details ? " " : "");

	if (log_details)
		btf_type_ops(t)->log_details(env, t);

	if (fmt && *fmt) {
		__btf_verifier_log(log, " ");
		va_start(args, fmt);
		bpf_verifier_vlog(log, fmt, args);
		va_end(args);
	}

	__btf_verifier_log(log, "\n");
}

#define btf_verifier_log_type(env, t, ...) \
	__btf_verifier_log_type((env), (t), true, __VA_ARGS__)
#define btf_verifier_log_basic(env, t, ...) \
	__btf_verifier_log_type((env), (t), false, __VA_ARGS__)

__printf(4, 5)
static void btf_verifier_log_member(struct btf_verifier_env *env,
				    const struct btf_type *struct_type,
				    const struct btf_member *member,
				    const char *fmt, ...)
{
	struct bpf_verifier_log *log = &env->log;
	struct btf *btf = env->btf;
	va_list args;

	if (!bpf_verifier_log_needed(log))
		return;

	if (log->level == BPF_LOG_KERNEL && !fmt)
		return;
	/* The CHECK_META phase already did a btf dump.
	 *
	 * If member is logged again, it must hit an error in
	 * parsing this member.  It is useful to print out which
	 * struct this member belongs to.
	 */
	if (env->phase != CHECK_META)
		btf_verifier_log_type(env, struct_type, NULL);

	if (btf_type_kflag(struct_type))
		__btf_verifier_log(log,
				   "\t%s type_id=%u bitfield_size=%u bits_offset=%u",
				   __btf_name_by_offset(btf, member->name_off),
				   member->type,
				   BTF_MEMBER_BITFIELD_SIZE(member->offset),
				   BTF_MEMBER_BIT_OFFSET(member->offset));
	else
		__btf_verifier_log(log, "\t%s type_id=%u bits_offset=%u",
				   __btf_name_by_offset(btf, member->name_off),
				   member->type, member->offset);

	if (fmt && *fmt) {
		__btf_verifier_log(log, " ");
		va_start(args, fmt);
		bpf_verifier_vlog(log, fmt, args);
		va_end(args);
	}

	__btf_verifier_log(log, "\n");
}

__printf(4, 5)
static void btf_verifier_log_vsi(struct btf_verifier_env *env,
				 const struct btf_type *datasec_type,
				 const struct btf_var_secinfo *vsi,
				 const char *fmt, ...)
{
	struct bpf_verifier_log *log = &env->log;
	va_list args;

	if (!bpf_verifier_log_needed(log))
		return;
	if (log->level == BPF_LOG_KERNEL && !fmt)
		return;
	if (env->phase != CHECK_META)
		btf_verifier_log_type(env, datasec_type, NULL);

	__btf_verifier_log(log, "\t type_id=%u offset=%u size=%u",
			   vsi->type, vsi->offset, vsi->size);
	if (fmt && *fmt) {
		__btf_verifier_log(log, " ");
		va_start(args, fmt);
		bpf_verifier_vlog(log, fmt, args);
		va_end(args);
	}

	__btf_verifier_log(log, "\n");
}

static void btf_verifier_log_hdr(struct btf_verifier_env *env,
				 u32 btf_data_size)
{
	struct bpf_verifier_log *log = &env->log;
	const struct btf *btf = env->btf;
	const struct btf_header *hdr;

	if (!bpf_verifier_log_needed(log))
		return;

	if (log->level == BPF_LOG_KERNEL)
		return;
	hdr = &btf->hdr;
	__btf_verifier_log(log, "magic: 0x%x\n", hdr->magic);
	__btf_verifier_log(log, "version: %u\n", hdr->version);
	__btf_verifier_log(log, "flags: 0x%x\n", hdr->flags);
	__btf_verifier_log(log, "hdr_len: %u\n", hdr->hdr_len);
	__btf_verifier_log(log, "type_off: %u\n", hdr->type_off);
	__btf_verifier_log(log, "type_len: %u\n", hdr->type_len);
	__btf_verifier_log(log, "str_off: %u\n", hdr->str_off);
	__btf_verifier_log(log, "str_len: %u\n", hdr->str_len);
	__btf_verifier_log(log, "btf_total_size: %u\n", btf_data_size);
}

static int btf_add_type(struct btf_verifier_env *env, struct btf_type *t)
{
	struct btf *btf = env->btf;

	if (btf->types_size == btf->nr_types) {
		/* Expand 'types' array */

		struct btf_type **new_types;
		u32 expand_by, new_size;

		if (btf->start_id + btf->types_size == BTF_MAX_TYPE) {
			btf_verifier_log(env, "Exceeded max num of types");
			return -E2BIG;
		}

		expand_by = max_t(u32, btf->types_size >> 2, 16);
		new_size = min_t(u32, BTF_MAX_TYPE,
				 btf->types_size + expand_by);

		new_types = kvcalloc(new_size, sizeof(*new_types),
				     GFP_KERNEL | __GFP_NOWARN);
		if (!new_types)
			return -ENOMEM;

		if (btf->nr_types == 0) {
			if (!btf->base_btf) {
				/* lazily init VOID type */
				new_types[0] = &btf_void;
				btf->nr_types++;
			}
		} else {
			memcpy(new_types, btf->types,
			       sizeof(*btf->types) * btf->nr_types);
		}

		kvfree(btf->types);
		btf->types = new_types;
		btf->types_size = new_size;
	}

	btf->types[btf->nr_types++] = t;

	return 0;
}

static int btf_alloc_id(struct btf *btf)
{
	int id;

	idr_preload(GFP_KERNEL);
	spin_lock_bh(&btf_idr_lock);
	id = idr_alloc_cyclic(&btf_idr, btf, 1, INT_MAX, GFP_ATOMIC);
	if (id > 0)
		btf->id = id;
	spin_unlock_bh(&btf_idr_lock);
	idr_preload_end();

	if (WARN_ON_ONCE(!id))
		return -ENOSPC;

	return id > 0 ? 0 : id;
}

static void btf_free_id(struct btf *btf)
{
	unsigned long flags;

	/*
	 * In map-in-map, calling map_delete_elem() on outer
	 * map will call bpf_map_put on the inner map.
	 * It will then eventually call btf_free_id()
	 * on the inner map.  Some of the map_delete_elem()
	 * implementation may have irq disabled, so
	 * we need to use the _irqsave() version instead
	 * of the _bh() version.
	 */
	spin_lock_irqsave(&btf_idr_lock, flags);
	idr_remove(&btf_idr, btf->id);
	spin_unlock_irqrestore(&btf_idr_lock, flags);
}

static void btf_free(struct btf *btf)
{
	kvfree(btf->types);
	kvfree(btf->resolved_sizes);
	kvfree(btf->resolved_ids);
	kvfree(btf->data);
	kfree(btf);
}

static void btf_free_rcu(struct rcu_head *rcu)
{
	struct btf *btf = container_of(rcu, struct btf, rcu);

	btf_free(btf);
}

void btf_get(struct btf *btf)
{
	refcount_inc(&btf->refcnt);
}

void btf_put(struct btf *btf)
{
	if (btf && refcount_dec_and_test(&btf->refcnt)) {
		btf_free_id(btf);
		call_rcu(&btf->rcu, btf_free_rcu);
	}
}

static int env_resolve_init(struct btf_verifier_env *env)
{
	struct btf *btf = env->btf;
	u32 nr_types = btf->nr_types;
	u32 *resolved_sizes = NULL;
	u32 *resolved_ids = NULL;
	u8 *visit_states = NULL;

	resolved_sizes = kvcalloc(nr_types, sizeof(*resolved_sizes),
				  GFP_KERNEL | __GFP_NOWARN);
	if (!resolved_sizes)
		goto nomem;

	resolved_ids = kvcalloc(nr_types, sizeof(*resolved_ids),
				GFP_KERNEL | __GFP_NOWARN);
	if (!resolved_ids)
		goto nomem;

	visit_states = kvcalloc(nr_types, sizeof(*visit_states),
				GFP_KERNEL | __GFP_NOWARN);
	if (!visit_states)
		goto nomem;

	btf->resolved_sizes = resolved_sizes;
	btf->resolved_ids = resolved_ids;
	env->visit_states = visit_states;

	return 0;

nomem:
	kvfree(resolved_sizes);
	kvfree(resolved_ids);
	kvfree(visit_states);
	return -ENOMEM;
}

static void btf_verifier_env_free(struct btf_verifier_env *env)
{
	kvfree(env->visit_states);
	kfree(env);
}

static bool env_type_is_resolve_sink(const struct btf_verifier_env *env,
				     const struct btf_type *next_type)
{
	switch (env->resolve_mode) {
	case RESOLVE_TBD:
		/* int, enum or void is a sink */
		return !btf_type_needs_resolve(next_type);
	case RESOLVE_PTR:
		/* int, enum, void, struct, array, func or func_proto is a sink
		 * for ptr
		 */
		return !btf_type_is_modifier(next_type) &&
			!btf_type_is_ptr(next_type);
	case RESOLVE_STRUCT_OR_ARRAY:
		/* int, enum, void, ptr, func or func_proto is a sink
		 * for struct and array
		 */
		return !btf_type_is_modifier(next_type) &&
			!btf_type_is_array(next_type) &&
			!btf_type_is_struct(next_type);
	default:
		BUG();
	}
}

static bool env_type_is_resolved(const struct btf_verifier_env *env,
				 u32 type_id)
{
	/* base BTF types should be resolved by now */
	if (type_id < env->btf->start_id)
		return true;

	return env->visit_states[type_id - env->btf->start_id] == RESOLVED;
}

static int env_stack_push(struct btf_verifier_env *env,
			  const struct btf_type *t, u32 type_id)
{
	const struct btf *btf = env->btf;
	struct resolve_vertex *v;

	if (env->top_stack == MAX_RESOLVE_DEPTH)
		return -E2BIG;

	if (type_id < btf->start_id
	    || env->visit_states[type_id - btf->start_id] != NOT_VISITED)
		return -EEXIST;

	env->visit_states[type_id - btf->start_id] = VISITED;

	v = &env->stack[env->top_stack++];
	v->t = t;
	v->type_id = type_id;
	v->next_member = 0;

	if (env->resolve_mode == RESOLVE_TBD) {
		if (btf_type_is_ptr(t))
			env->resolve_mode = RESOLVE_PTR;
		else if (btf_type_is_struct(t) || btf_type_is_array(t))
			env->resolve_mode = RESOLVE_STRUCT_OR_ARRAY;
	}

	return 0;
}

static void env_stack_set_next_member(struct btf_verifier_env *env,
				      u16 next_member)
{
	env->stack[env->top_stack - 1].next_member = next_member;
}

static void env_stack_pop_resolved(struct btf_verifier_env *env,
				   u32 resolved_type_id,
				   u32 resolved_size)
{
	u32 type_id = env->stack[--(env->top_stack)].type_id;
	struct btf *btf = env->btf;

	type_id -= btf->start_id; /* adjust to local type id */
	btf->resolved_sizes[type_id] = resolved_size;
	btf->resolved_ids[type_id] = resolved_type_id;
	env->visit_states[type_id] = RESOLVED;
}

static const struct resolve_vertex *env_stack_peak(struct btf_verifier_env *env)
{
	return env->top_stack ? &env->stack[env->top_stack - 1] : NULL;
}

/* Resolve the size of a passed-in "type"
 *
 * type: is an array (e.g. u32 array[x][y])
 * return type: type "u32[x][y]", i.e. BTF_KIND_ARRAY,
 * *type_size: (x * y * sizeof(u32)).  Hence, *type_size always
 *             corresponds to the return type.
 * *elem_type: u32
 * *elem_id: id of u32
 * *total_nelems: (x * y).  Hence, individual elem size is
 *                (*type_size / *total_nelems)
 * *type_id: id of type if it's changed within the function, 0 if not
 *
 * type: is not an array (e.g. const struct X)
 * return type: type "struct X"
 * *type_size: sizeof(struct X)
 * *elem_type: same as return type ("struct X")
 * *elem_id: 0
 * *total_nelems: 1
 * *type_id: id of type if it's changed within the function, 0 if not
 */
static const struct btf_type *
__btf_resolve_size(const struct btf *btf, const struct btf_type *type,
		   u32 *type_size, const struct btf_type **elem_type,
		   u32 *elem_id, u32 *total_nelems, u32 *type_id)
{
	const struct btf_type *array_type = NULL;
	const struct btf_array *array = NULL;
	u32 i, size, nelems = 1, id = 0;

	for (i = 0; i < MAX_RESOLVE_DEPTH; i++) {
		switch (BTF_INFO_KIND(type->info)) {
		/* type->size can be used */
		case BTF_KIND_INT:
		case BTF_KIND_STRUCT:
		case BTF_KIND_UNION:
		case BTF_KIND_ENUM:
		case BTF_KIND_FLOAT:
			size = type->size;
			goto resolved;

		case BTF_KIND_PTR:
			size = sizeof(void *);
			goto resolved;

		/* Modifiers */
		case BTF_KIND_TYPEDEF:
		case BTF_KIND_VOLATILE:
		case BTF_KIND_CONST:
		case BTF_KIND_RESTRICT:
			id = type->type;
			type = btf_type_by_id(btf, type->type);
			break;

		case BTF_KIND_ARRAY:
			if (!array_type)
				array_type = type;
			array = btf_type_array(type);
			if (nelems && array->nelems > U32_MAX / nelems)
				return ERR_PTR(-EINVAL);
			nelems *= array->nelems;
			type = btf_type_by_id(btf, array->type);
			break;

		/* type without size */
		default:
			return ERR_PTR(-EINVAL);
		}
	}

	return ERR_PTR(-EINVAL);

resolved:
	if (nelems && size > U32_MAX / nelems)
		return ERR_PTR(-EINVAL);

	*type_size = nelems * size;
	if (total_nelems)
		*total_nelems = nelems;
	if (elem_type)
		*elem_type = type;
	if (elem_id)
		*elem_id = array ? array->type : 0;
	if (type_id && id)
		*type_id = id;

	return array_type ? : type;
}

const struct btf_type *
btf_resolve_size(const struct btf *btf, const struct btf_type *type,
		 u32 *type_size)
{
	return __btf_resolve_size(btf, type, type_size, NULL, NULL, NULL, NULL);
}

static u32 btf_resolved_type_id(const struct btf *btf, u32 type_id)
{
	while (type_id < btf->start_id)
		btf = btf->base_btf;

	return btf->resolved_ids[type_id - btf->start_id];
}

/* The input param "type_id" must point to a needs_resolve type */
static const struct btf_type *btf_type_id_resolve(const struct btf *btf,
						  u32 *type_id)
{
	*type_id = btf_resolved_type_id(btf, *type_id);
	return btf_type_by_id(btf, *type_id);
}

static u32 btf_resolved_type_size(const struct btf *btf, u32 type_id)
{
	while (type_id < btf->start_id)
		btf = btf->base_btf;

	return btf->resolved_sizes[type_id - btf->start_id];
}

const struct btf_type *btf_type_id_size(const struct btf *btf,
					u32 *type_id, u32 *ret_size)
{
	const struct btf_type *size_type;
	u32 size_type_id = *type_id;
	u32 size = 0;

	size_type = btf_type_by_id(btf, size_type_id);
	if (btf_type_nosize_or_null(size_type))
		return NULL;

	if (btf_type_has_size(size_type)) {
		size = size_type->size;
	} else if (btf_type_is_array(size_type)) {
		size = btf_resolved_type_size(btf, size_type_id);
	} else if (btf_type_is_ptr(size_type)) {
		size = sizeof(void *);
	} else {
		if (WARN_ON_ONCE(!btf_type_is_modifier(size_type) &&
				 !btf_type_is_var(size_type)))
			return NULL;

		size_type_id = btf_resolved_type_id(btf, size_type_id);
		size_type = btf_type_by_id(btf, size_type_id);
		if (btf_type_nosize_or_null(size_type))
			return NULL;
		else if (btf_type_has_size(size_type))
			size = size_type->size;
		else if (btf_type_is_array(size_type))
			size = btf_resolved_type_size(btf, size_type_id);
		else if (btf_type_is_ptr(size_type))
			size = sizeof(void *);
		else
			return NULL;
	}

	*type_id = size_type_id;
	if (ret_size)
		*ret_size = size;

	return size_type;
}

static int btf_df_check_member(struct btf_verifier_env *env,
			       const struct btf_type *struct_type,
			       const struct btf_member *member,
			       const struct btf_type *member_type)
{
	btf_verifier_log_basic(env, struct_type,
			       "Unsupported check_member");
	return -EINVAL;
}

static int btf_df_check_kflag_member(struct btf_verifier_env *env,
				     const struct btf_type *struct_type,
				     const struct btf_member *member,
				     const struct btf_type *member_type)
{
	btf_verifier_log_basic(env, struct_type,
			       "Unsupported check_kflag_member");
	return -EINVAL;
}

/* Used for ptr, array struct/union and float type members.
 * int, enum and modifier types have their specific callback functions.
 */
static int btf_generic_check_kflag_member(struct btf_verifier_env *env,
					  const struct btf_type *struct_type,
					  const struct btf_member *member,
					  const struct btf_type *member_type)
{
	if (BTF_MEMBER_BITFIELD_SIZE(member->offset)) {
		btf_verifier_log_member(env, struct_type, member,
					"Invalid member bitfield_size");
		return -EINVAL;
	}

	/* bitfield size is 0, so member->offset represents bit offset only.
	 * It is safe to call non kflag check_member variants.
	 */
	return btf_type_ops(member_type)->check_member(env, struct_type,
						       member,
						       member_type);
}

static int btf_df_resolve(struct btf_verifier_env *env,
			  const struct resolve_vertex *v)
{
	btf_verifier_log_basic(env, v->t, "Unsupported resolve");
	return -EINVAL;
}

static void btf_df_show(const struct btf *btf, const struct btf_type *t,
			u32 type_id, void *data, u8 bits_offsets,
			struct btf_show *show)
{
	btf_show(show, "<unsupported kind:%u>", BTF_INFO_KIND(t->info));
}

static int btf_int_check_member(struct btf_verifier_env *env,
				const struct btf_type *struct_type,
				const struct btf_member *member,
				const struct btf_type *member_type)
{
	u32 int_data = btf_type_int(member_type);
	u32 struct_bits_off = member->offset;
	u32 struct_size = struct_type->size;
	u32 nr_copy_bits;
	u32 bytes_offset;

	if (U32_MAX - struct_bits_off < BTF_INT_OFFSET(int_data)) {
		btf_verifier_log_member(env, struct_type, member,
					"bits_offset exceeds U32_MAX");
		return -EINVAL;
	}

	struct_bits_off += BTF_INT_OFFSET(int_data);
	bytes_offset = BITS_ROUNDDOWN_BYTES(struct_bits_off);
	nr_copy_bits = BTF_INT_BITS(int_data) +
		BITS_PER_BYTE_MASKED(struct_bits_off);

	if (nr_copy_bits > BITS_PER_U128) {
		btf_verifier_log_member(env, struct_type, member,
					"nr_copy_bits exceeds 128");
		return -EINVAL;
	}

	if (struct_size < bytes_offset ||
	    struct_size - bytes_offset < BITS_ROUNDUP_BYTES(nr_copy_bits)) {
		btf_verifier_log_member(env, struct_type, member,
					"Member exceeds struct_size");
		return -EINVAL;
	}

	return 0;
}

static int btf_int_check_kflag_member(struct btf_verifier_env *env,
				      const struct btf_type *struct_type,
				      const struct btf_member *member,
				      const struct btf_type *member_type)
{
	u32 struct_bits_off, nr_bits, nr_int_data_bits, bytes_offset;
	u32 int_data = btf_type_int(member_type);
	u32 struct_size = struct_type->size;
	u32 nr_copy_bits;

	/* a regular int type is required for the kflag int member */
	if (!btf_type_int_is_regular(member_type)) {
		btf_verifier_log_member(env, struct_type, member,
					"Invalid member base type");
		return -EINVAL;
	}

	/* check sanity of bitfield size */
	nr_bits = BTF_MEMBER_BITFIELD_SIZE(member->offset);
	struct_bits_off = BTF_MEMBER_BIT_OFFSET(member->offset);
	nr_int_data_bits = BTF_INT_BITS(int_data);
	if (!nr_bits) {
		/* Not a bitfield member, member offset must be at byte
		 * boundary.
		 */
		if (BITS_PER_BYTE_MASKED(struct_bits_off)) {
			btf_verifier_log_member(env, struct_type, member,
						"Invalid member offset");
			return -EINVAL;
		}

		nr_bits = nr_int_data_bits;
	} else if (nr_bits > nr_int_data_bits) {
		btf_verifier_log_member(env, struct_type, member,
					"Invalid member bitfield_size");
		return -EINVAL;
	}

	bytes_offset = BITS_ROUNDDOWN_BYTES(struct_bits_off);
	nr_copy_bits = nr_bits + BITS_PER_BYTE_MASKED(struct_bits_off);
	if (nr_copy_bits > BITS_PER_U128) {
		btf_verifier_log_member(env, struct_type, member,
					"nr_copy_bits exceeds 128");
		return -EINVAL;
	}

	if (struct_size < bytes_offset ||
	    struct_size - bytes_offset < BITS_ROUNDUP_BYTES(nr_copy_bits)) {
		btf_verifier_log_member(env, struct_type, member,
					"Member exceeds struct_size");
		return -EINVAL;
	}

	return 0;
}

static s32 btf_int_check_meta(struct btf_verifier_env *env,
			      const struct btf_type *t,
			      u32 meta_left)
{
	u32 int_data, nr_bits, meta_needed = sizeof(int_data);
	u16 encoding;

	if (meta_left < meta_needed) {
		btf_verifier_log_basic(env, t,
				       "meta_left:%u meta_needed:%u",
				       meta_left, meta_needed);
		return -EINVAL;
	}

	if (btf_type_vlen(t)) {
		btf_verifier_log_type(env, t, "vlen != 0");
		return -EINVAL;
	}

	if (btf_type_kflag(t)) {
		btf_verifier_log_type(env, t, "Invalid btf_info kind_flag");
		return -EINVAL;
	}

	int_data = btf_type_int(t);
	if (int_data & ~BTF_INT_MASK) {
		btf_verifier_log_basic(env, t, "Invalid int_data:%x",
				       int_data);
		return -EINVAL;
	}

	nr_bits = BTF_INT_BITS(int_data) + BTF_INT_OFFSET(int_data);

	if (nr_bits > BITS_PER_U128) {
		btf_verifier_log_type(env, t, "nr_bits exceeds %zu",
				      BITS_PER_U128);
		return -EINVAL;
	}

	if (BITS_ROUNDUP_BYTES(nr_bits) > t->size) {
		btf_verifier_log_type(env, t, "nr_bits exceeds type_size");
		return -EINVAL;
	}

	/*
	 * Only one of the encoding bits is allowed and it
	 * should be sufficient for the pretty print purpose (i.e. decoding).
	 * Multiple bits can be allowed later if it is found
	 * to be insufficient.
	 */
	encoding = BTF_INT_ENCODING(int_data);
	if (encoding &&
	    encoding != BTF_INT_SIGNED &&
	    encoding != BTF_INT_CHAR &&
	    encoding != BTF_INT_BOOL) {
		btf_verifier_log_type(env, t, "Unsupported encoding");
		return -ENOTSUPP;
	}

	btf_verifier_log_type(env, t, NULL);

	return meta_needed;
}

static void btf_int_log(struct btf_verifier_env *env,
			const struct btf_type *t)
{
	int int_data = btf_type_int(t);

	btf_verifier_log(env,
			 "size=%u bits_offset=%u nr_bits=%u encoding=%s",
			 t->size, BTF_INT_OFFSET(int_data),
			 BTF_INT_BITS(int_data),
			 btf_int_encoding_str(BTF_INT_ENCODING(int_data)));
}

static void btf_int128_print(struct btf_show *show, void *data)
{
	/* data points to a __int128 number.
	 * Suppose
	 *     int128_num = *(__int128 *)data;
	 * The below formulas shows what upper_num and lower_num represents:
	 *     upper_num = int128_num >> 64;
	 *     lower_num = int128_num & 0xffffffffFFFFFFFFULL;
	 */
	u64 upper_num, lower_num;

#ifdef __BIG_ENDIAN_BITFIELD
	upper_num = *(u64 *)data;
	lower_num = *(u64 *)(data + 8);
#else
	upper_num = *(u64 *)(data + 8);
	lower_num = *(u64 *)data;
#endif
	if (upper_num == 0)
		btf_show_type_value(show, "0x%llx", lower_num);
	else
		btf_show_type_values(show, "0x%llx%016llx", upper_num,
				     lower_num);
}

static void btf_int128_shift(u64 *print_num, u16 left_shift_bits,
			     u16 right_shift_bits)
{
	u64 upper_num, lower_num;

#ifdef __BIG_ENDIAN_BITFIELD
	upper_num = print_num[0];
	lower_num = print_num[1];
#else
	upper_num = print_num[1];
	lower_num = print_num[0];
#endif

	/* shake out un-needed bits by shift/or operations */
	if (left_shift_bits >= 64) {
		upper_num = lower_num << (left_shift_bits - 64);
		lower_num = 0;
	} else {
		upper_num = (upper_num << left_shift_bits) |
			    (lower_num >> (64 - left_shift_bits));
		lower_num = lower_num << left_shift_bits;
	}

	if (right_shift_bits >= 64) {
		lower_num = upper_num >> (right_shift_bits - 64);
		upper_num = 0;
	} else {
		lower_num = (lower_num >> right_shift_bits) |
			    (upper_num << (64 - right_shift_bits));
		upper_num = upper_num >> right_shift_bits;
	}

#ifdef __BIG_ENDIAN_BITFIELD
	print_num[0] = upper_num;
	print_num[1] = lower_num;
#else
	print_num[0] = lower_num;
	print_num[1] = upper_num;
#endif
}

static void btf_bitfield_show(void *data, u8 bits_offset,
			      u8 nr_bits, struct btf_show *show)
{
	u16 left_shift_bits, right_shift_bits;
	u8 nr_copy_bytes;
	u8 nr_copy_bits;
	u64 print_num[2] = {};

	nr_copy_bits = nr_bits + bits_offset;
	nr_copy_bytes = BITS_ROUNDUP_BYTES(nr_copy_bits);

	memcpy(print_num, data, nr_copy_bytes);

#ifdef __BIG_ENDIAN_BITFIELD
	left_shift_bits = bits_offset;
#else
	left_shift_bits = BITS_PER_U128 - nr_copy_bits;
#endif
	right_shift_bits = BITS_PER_U128 - nr_bits;

	btf_int128_shift(print_num, left_shift_bits, right_shift_bits);
	btf_int128_print(show, print_num);
}


static void btf_int_bits_show(const struct btf *btf,
			      const struct btf_type *t,
			      void *data, u8 bits_offset,
			      struct btf_show *show)
{
	u32 int_data = btf_type_int(t);
	u8 nr_bits = BTF_INT_BITS(int_data);
	u8 total_bits_offset;

	/*
	 * bits_offset is at most 7.
	 * BTF_INT_OFFSET() cannot exceed 128 bits.
	 */
	total_bits_offset = bits_offset + BTF_INT_OFFSET(int_data);
	data += BITS_ROUNDDOWN_BYTES(total_bits_offset);
	bits_offset = BITS_PER_BYTE_MASKED(total_bits_offset);
	btf_bitfield_show(data, bits_offset, nr_bits, show);
}

static void btf_int_show(const struct btf *btf, const struct btf_type *t,
			 u32 type_id, void *data, u8 bits_offset,
			 struct btf_show *show)
{
	u32 int_data = btf_type_int(t);
	u8 encoding = BTF_INT_ENCODING(int_data);
	bool sign = encoding & BTF_INT_SIGNED;
	u8 nr_bits = BTF_INT_BITS(int_data);
	void *safe_data;

	safe_data = btf_show_start_type(show, t, type_id, data);
	if (!safe_data)
		return;

	if (bits_offset || BTF_INT_OFFSET(int_data) ||
	    BITS_PER_BYTE_MASKED(nr_bits)) {
		btf_int_bits_show(btf, t, safe_data, bits_offset, show);
		goto out;
	}

	switch (nr_bits) {
	case 128:
		btf_int128_print(show, safe_data);
		break;
	case 64:
		if (sign)
			btf_show_type_value(show, "%lld", *(s64 *)safe_data);
		else
			btf_show_type_value(show, "%llu", *(u64 *)safe_data);
		break;
	case 32:
		if (sign)
			btf_show_type_value(show, "%d", *(s32 *)safe_data);
		else
			btf_show_type_value(show, "%u", *(u32 *)safe_data);
		break;
	case 16:
		if (sign)
			btf_show_type_value(show, "%d", *(s16 *)safe_data);
		else
			btf_show_type_value(show, "%u", *(u16 *)safe_data);
		break;
	case 8:
		if (show->state.array_encoding == BTF_INT_CHAR) {
			/* check for null terminator */
			if (show->state.array_terminated)
				break;
			if (*(char *)data == '\0') {
				show->state.array_terminated = 1;
				break;
			}
			if (isprint(*(char *)data)) {
				btf_show_type_value(show, "'%c'",
						    *(char *)safe_data);
				break;
			}
		}
		if (sign)
			btf_show_type_value(show, "%d", *(s8 *)safe_data);
		else
			btf_show_type_value(show, "%u", *(u8 *)safe_data);
		break;
	default:
		btf_int_bits_show(btf, t, safe_data, bits_offset, show);
		break;
	}
out:
	btf_show_end_type(show);
}

static const struct btf_kind_operations int_ops = {
	.check_meta = btf_int_check_meta,
	.resolve = btf_df_resolve,
	.check_member = btf_int_check_member,
	.check_kflag_member = btf_int_check_kflag_member,
	.log_details = btf_int_log,
	.show = btf_int_show,
};

static int btf_modifier_check_member(struct btf_verifier_env *env,
				     const struct btf_type *struct_type,
				     const struct btf_member *member,
				     const struct btf_type *member_type)
{
	const struct btf_type *resolved_type;
	u32 resolved_type_id = member->type;
	struct btf_member resolved_member;
	struct btf *btf = env->btf;

	resolved_type = btf_type_id_size(btf, &resolved_type_id, NULL);
	if (!resolved_type) {
		btf_verifier_log_member(env, struct_type, member,
					"Invalid member");
		return -EINVAL;
	}

	resolved_member = *member;
	resolved_member.type = resolved_type_id;

	return btf_type_ops(resolved_type)->check_member(env, struct_type,
							 &resolved_member,
							 resolved_type);
}

static int btf_modifier_check_kflag_member(struct btf_verifier_env *env,
					   const struct btf_type *struct_type,
					   const struct btf_member *member,
					   const struct btf_type *member_type)
{
	const struct btf_type *resolved_type;
	u32 resolved_type_id = member->type;
	struct btf_member resolved_member;
	struct btf *btf = env->btf;

	resolved_type = btf_type_id_size(btf, &resolved_type_id, NULL);
	if (!resolved_type) {
		btf_verifier_log_member(env, struct_type, member,
					"Invalid member");
		return -EINVAL;
	}

	resolved_member = *member;
	resolved_member.type = resolved_type_id;

	return btf_type_ops(resolved_type)->check_kflag_member(env, struct_type,
							       &resolved_member,
							       resolved_type);
}

static int btf_ptr_check_member(struct btf_verifier_env *env,
				const struct btf_type *struct_type,
				const struct btf_member *member,
				const struct btf_type *member_type)
{
	u32 struct_size, struct_bits_off, bytes_offset;

	struct_size = struct_type->size;
	struct_bits_off = member->offset;
	bytes_offset = BITS_ROUNDDOWN_BYTES(struct_bits_off);

	if (BITS_PER_BYTE_MASKED(struct_bits_off)) {
		btf_verifier_log_member(env, struct_type, member,
					"Member is not byte aligned");
		return -EINVAL;
	}

	if (struct_size - bytes_offset < sizeof(void *)) {
		btf_verifier_log_member(env, struct_type, member,
					"Member exceeds struct_size");
		return -EINVAL;
	}

	return 0;
}

static int btf_ref_type_check_meta(struct btf_verifier_env *env,
				   const struct btf_type *t,
				   u32 meta_left)
{
	if (btf_type_vlen(t)) {
		btf_verifier_log_type(env, t, "vlen != 0");
		return -EINVAL;
	}

	if (btf_type_kflag(t)) {
		btf_verifier_log_type(env, t, "Invalid btf_info kind_flag");
		return -EINVAL;
	}

	if (!BTF_TYPE_ID_VALID(t->type)) {
		btf_verifier_log_type(env, t, "Invalid type_id");
		return -EINVAL;
	}

	/* typedef type must have a valid name, and other ref types,
	 * volatile, const, restrict, should have a null name.
	 */
	if (BTF_INFO_KIND(t->info) == BTF_KIND_TYPEDEF) {
		if (!t->name_off ||
		    !btf_name_valid_identifier(env->btf, t->name_off)) {
			btf_verifier_log_type(env, t, "Invalid name");
			return -EINVAL;
		}
	} else {
		if (t->name_off) {
			btf_verifier_log_type(env, t, "Invalid name");
			return -EINVAL;
		}
	}

	btf_verifier_log_type(env, t, NULL);

	return 0;
}

static int btf_modifier_resolve(struct btf_verifier_env *env,
				const struct resolve_vertex *v)
{
	const struct btf_type *t = v->t;
	const struct btf_type *next_type;
	u32 next_type_id = t->type;
	struct btf *btf = env->btf;

	next_type = btf_type_by_id(btf, next_type_id);
	if (!next_type || btf_type_is_resolve_source_only(next_type)) {
		btf_verifier_log_type(env, v->t, "Invalid type_id");
		return -EINVAL;
	}

	if (!env_type_is_resolve_sink(env, next_type) &&
	    !env_type_is_resolved(env, next_type_id))
		return env_stack_push(env, next_type, next_type_id);

	/* Figure out the resolved next_type_id with size.
	 * They will be stored in the current modifier's
	 * resolved_ids and resolved_sizes such that it can
	 * save us a few type-following when we use it later (e.g. in
	 * pretty print).
	 */
	if (!btf_type_id_size(btf, &next_type_id, NULL)) {
		if (env_type_is_resolved(env, next_type_id))
			next_type = btf_type_id_resolve(btf, &next_type_id);

		/* "typedef void new_void", "const void"...etc */
		if (!btf_type_is_void(next_type) &&
		    !btf_type_is_fwd(next_type) &&
		    !btf_type_is_func_proto(next_type)) {
			btf_verifier_log_type(env, v->t, "Invalid type_id");
			return -EINVAL;
		}
	}

	env_stack_pop_resolved(env, next_type_id, 0);

	return 0;
}

static int btf_var_resolve(struct btf_verifier_env *env,
			   const struct resolve_vertex *v)
{
	const struct btf_type *next_type;
	const struct btf_type *t = v->t;
	u32 next_type_id = t->type;
	struct btf *btf = env->btf;

	next_type = btf_type_by_id(btf, next_type_id);
	if (!next_type || btf_type_is_resolve_source_only(next_type)) {
		btf_verifier_log_type(env, v->t, "Invalid type_id");
		return -EINVAL;
	}

	if (!env_type_is_resolve_sink(env, next_type) &&
	    !env_type_is_resolved(env, next_type_id))
		return env_stack_push(env, next_type, next_type_id);

	if (btf_type_is_modifier(next_type)) {
		const struct btf_type *resolved_type;
		u32 resolved_type_id;

		resolved_type_id = next_type_id;
		resolved_type = btf_type_id_resolve(btf, &resolved_type_id);

		if (btf_type_is_ptr(resolved_type) &&
		    !env_type_is_resolve_sink(env, resolved_type) &&
		    !env_type_is_resolved(env, resolved_type_id))
			return env_stack_push(env, resolved_type,
					      resolved_type_id);
	}

	/* We must resolve to something concrete at this point, no
	 * forward types or similar that would resolve to size of
	 * zero is allowed.
	 */
	if (!btf_type_id_size(btf, &next_type_id, NULL)) {
		btf_verifier_log_type(env, v->t, "Invalid type_id");
		return -EINVAL;
	}

	env_stack_pop_resolved(env, next_type_id, 0);

	return 0;
}

static int btf_ptr_resolve(struct btf_verifier_env *env,
			   const struct resolve_vertex *v)
{
	const struct btf_type *next_type;
	const struct btf_type *t = v->t;
	u32 next_type_id = t->type;
	struct btf *btf = env->btf;

	next_type = btf_type_by_id(btf, next_type_id);
	if (!next_type || btf_type_is_resolve_source_only(next_type)) {
		btf_verifier_log_type(env, v->t, "Invalid type_id");
		return -EINVAL;
	}

	if (!env_type_is_resolve_sink(env, next_type) &&
	    !env_type_is_resolved(env, next_type_id))
		return env_stack_push(env, next_type, next_type_id);

	/* If the modifier was RESOLVED during RESOLVE_STRUCT_OR_ARRAY,
	 * the modifier may have stopped resolving when it was resolved
	 * to a ptr (last-resolved-ptr).
	 *
	 * We now need to continue from the last-resolved-ptr to
	 * ensure the last-resolved-ptr will not referring back to
	 * the currenct ptr (t).
	 */
	if (btf_type_is_modifier(next_type)) {
		const struct btf_type *resolved_type;
		u32 resolved_type_id;

		resolved_type_id = next_type_id;
		resolved_type = btf_type_id_resolve(btf, &resolved_type_id);

		if (btf_type_is_ptr(resolved_type) &&
		    !env_type_is_resolve_sink(env, resolved_type) &&
		    !env_type_is_resolved(env, resolved_type_id))
			return env_stack_push(env, resolved_type,
					      resolved_type_id);
	}

	if (!btf_type_id_size(btf, &next_type_id, NULL)) {
		if (env_type_is_resolved(env, next_type_id))
			next_type = btf_type_id_resolve(btf, &next_type_id);

		if (!btf_type_is_void(next_type) &&
		    !btf_type_is_fwd(next_type) &&
		    !btf_type_is_func_proto(next_type)) {
			btf_verifier_log_type(env, v->t, "Invalid type_id");
			return -EINVAL;
		}
	}

	env_stack_pop_resolved(env, next_type_id, 0);

	return 0;
}

static void btf_modifier_show(const struct btf *btf,
			      const struct btf_type *t,
			      u32 type_id, void *data,
			      u8 bits_offset, struct btf_show *show)
{
	if (btf->resolved_ids)
		t = btf_type_id_resolve(btf, &type_id);
	else
		t = btf_type_skip_modifiers(btf, type_id, NULL);

	btf_type_ops(t)->show(btf, t, type_id, data, bits_offset, show);
}

static void btf_var_show(const struct btf *btf, const struct btf_type *t,
			 u32 type_id, void *data, u8 bits_offset,
			 struct btf_show *show)
{
	t = btf_type_id_resolve(btf, &type_id);

	btf_type_ops(t)->show(btf, t, type_id, data, bits_offset, show);
}

static void btf_ptr_show(const struct btf *btf, const struct btf_type *t,
			 u32 type_id, void *data, u8 bits_offset,
			 struct btf_show *show)
{
	void *safe_data;

	safe_data = btf_show_start_type(show, t, type_id, data);
	if (!safe_data)
		return;

	/* It is a hashed value unless BTF_SHOW_PTR_RAW is specified */
	if (show->flags & BTF_SHOW_PTR_RAW)
		btf_show_type_value(show, "0x%px", *(void **)safe_data);
	else
		btf_show_type_value(show, "0x%p", *(void **)safe_data);
	btf_show_end_type(show);
}

static void btf_ref_type_log(struct btf_verifier_env *env,
			     const struct btf_type *t)
{
	btf_verifier_log(env, "type_id=%u", t->type);
}

static struct btf_kind_operations modifier_ops = {
	.check_meta = btf_ref_type_check_meta,
	.resolve = btf_modifier_resolve,
	.check_member = btf_modifier_check_member,
	.check_kflag_member = btf_modifier_check_kflag_member,
	.log_details = btf_ref_type_log,
	.show = btf_modifier_show,
};

static struct btf_kind_operations ptr_ops = {
	.check_meta = btf_ref_type_check_meta,
	.resolve = btf_ptr_resolve,
	.check_member = btf_ptr_check_member,
	.check_kflag_member = btf_generic_check_kflag_member,
	.log_details = btf_ref_type_log,
	.show = btf_ptr_show,
};

static s32 btf_fwd_check_meta(struct btf_verifier_env *env,
			      const struct btf_type *t,
			      u32 meta_left)
{
	if (btf_type_vlen(t)) {
		btf_verifier_log_type(env, t, "vlen != 0");
		return -EINVAL;
	}

	if (t->type) {
		btf_verifier_log_type(env, t, "type != 0");
		return -EINVAL;
	}

	/* fwd type must have a valid name */
	if (!t->name_off ||
	    !btf_name_valid_identifier(env->btf, t->name_off)) {
		btf_verifier_log_type(env, t, "Invalid name");
		return -EINVAL;
	}

	btf_verifier_log_type(env, t, NULL);

	return 0;
}

static void btf_fwd_type_log(struct btf_verifier_env *env,
			     const struct btf_type *t)
{
	btf_verifier_log(env, "%s", btf_type_kflag(t) ? "union" : "struct");
}

static struct btf_kind_operations fwd_ops = {
	.check_meta = btf_fwd_check_meta,
	.resolve = btf_df_resolve,
	.check_member = btf_df_check_member,
	.check_kflag_member = btf_df_check_kflag_member,
	.log_details = btf_fwd_type_log,
	.show = btf_df_show,
};

static int btf_array_check_member(struct btf_verifier_env *env,
				  const struct btf_type *struct_type,
				  const struct btf_member *member,
				  const struct btf_type *member_type)
{
	u32 struct_bits_off = member->offset;
	u32 struct_size, bytes_offset;
	u32 array_type_id, array_size;
	struct btf *btf = env->btf;

	if (BITS_PER_BYTE_MASKED(struct_bits_off)) {
		btf_verifier_log_member(env, struct_type, member,
					"Member is not byte aligned");
		return -EINVAL;
	}

	array_type_id = member->type;
	btf_type_id_size(btf, &array_type_id, &array_size);
	struct_size = struct_type->size;
	bytes_offset = BITS_ROUNDDOWN_BYTES(struct_bits_off);
	if (struct_size - bytes_offset < array_size) {
		btf_verifier_log_member(env, struct_type, member,
					"Member exceeds struct_size");
		return -EINVAL;
	}

	return 0;
}

static s32 btf_array_check_meta(struct btf_verifier_env *env,
				const struct btf_type *t,
				u32 meta_left)
{
	const struct btf_array *array = btf_type_array(t);
	u32 meta_needed = sizeof(*array);

	if (meta_left < meta_needed) {
		btf_verifier_log_basic(env, t,
				       "meta_left:%u meta_needed:%u",
				       meta_left, meta_needed);
		return -EINVAL;
	}

	/* array type should not have a name */
	if (t->name_off) {
		btf_verifier_log_type(env, t, "Invalid name");
		return -EINVAL;
	}

	if (btf_type_vlen(t)) {
		btf_verifier_log_type(env, t, "vlen != 0");
		return -EINVAL;
	}

	if (btf_type_kflag(t)) {
		btf_verifier_log_type(env, t, "Invalid btf_info kind_flag");
		return -EINVAL;
	}

	if (t->size) {
		btf_verifier_log_type(env, t, "size != 0");
		return -EINVAL;
	}

	/* Array elem type and index type cannot be in type void,
	 * so !array->type and !array->index_type are not allowed.
	 */
	if (!array->type || !BTF_TYPE_ID_VALID(array->type)) {
		btf_verifier_log_type(env, t, "Invalid elem");
		return -EINVAL;
	}

	if (!array->index_type || !BTF_TYPE_ID_VALID(array->index_type)) {
		btf_verifier_log_type(env, t, "Invalid index");
		return -EINVAL;
	}

	btf_verifier_log_type(env, t, NULL);

	return meta_needed;
}

static int btf_array_resolve(struct btf_verifier_env *env,
			     const struct resolve_vertex *v)
{
	const struct btf_array *array = btf_type_array(v->t);
	const struct btf_type *elem_type, *index_type;
	u32 elem_type_id, index_type_id;
	struct btf *btf = env->btf;
	u32 elem_size;

	/* Check array->index_type */
	index_type_id = array->index_type;
	index_type = btf_type_by_id(btf, index_type_id);
	if (btf_type_nosize_or_null(index_type) ||
	    btf_type_is_resolve_source_only(index_type)) {
		btf_verifier_log_type(env, v->t, "Invalid index");
		return -EINVAL;
	}

	if (!env_type_is_resolve_sink(env, index_type) &&
	    !env_type_is_resolved(env, index_type_id))
		return env_stack_push(env, index_type, index_type_id);

	index_type = btf_type_id_size(btf, &index_type_id, NULL);
	if (!index_type || !btf_type_is_int(index_type) ||
	    !btf_type_int_is_regular(index_type)) {
		btf_verifier_log_type(env, v->t, "Invalid index");
		return -EINVAL;
	}

	/* Check array->type */
	elem_type_id = array->type;
	elem_type = btf_type_by_id(btf, elem_type_id);
	if (btf_type_nosize_or_null(elem_type) ||
	    btf_type_is_resolve_source_only(elem_type)) {
		btf_verifier_log_type(env, v->t,
				      "Invalid elem");
		return -EINVAL;
	}

	if (!env_type_is_resolve_sink(env, elem_type) &&
	    !env_type_is_resolved(env, elem_type_id))
		return env_stack_push(env, elem_type, elem_type_id);

	elem_type = btf_type_id_size(btf, &elem_type_id, &elem_size);
	if (!elem_type) {
		btf_verifier_log_type(env, v->t, "Invalid elem");
		return -EINVAL;
	}

	if (btf_type_is_int(elem_type) && !btf_type_int_is_regular(elem_type)) {
		btf_verifier_log_type(env, v->t, "Invalid array of int");
		return -EINVAL;
	}

	if (array->nelems && elem_size > U32_MAX / array->nelems) {
		btf_verifier_log_type(env, v->t,
				      "Array size overflows U32_MAX");
		return -EINVAL;
	}

	env_stack_pop_resolved(env, elem_type_id, elem_size * array->nelems);

	return 0;
}

static void btf_array_log(struct btf_verifier_env *env,
			  const struct btf_type *t)
{
	const struct btf_array *array = btf_type_array(t);

	btf_verifier_log(env, "type_id=%u index_type_id=%u nr_elems=%u",
			 array->type, array->index_type, array->nelems);
}

static void __btf_array_show(const struct btf *btf, const struct btf_type *t,
			     u32 type_id, void *data, u8 bits_offset,
			     struct btf_show *show)
{
	const struct btf_array *array = btf_type_array(t);
	const struct btf_kind_operations *elem_ops;
	const struct btf_type *elem_type;
	u32 i, elem_size = 0, elem_type_id;
	u16 encoding = 0;

	elem_type_id = array->type;
	elem_type = btf_type_skip_modifiers(btf, elem_type_id, NULL);
	if (elem_type && btf_type_has_size(elem_type))
		elem_size = elem_type->size;

	if (elem_type && btf_type_is_int(elem_type)) {
		u32 int_type = btf_type_int(elem_type);

		encoding = BTF_INT_ENCODING(int_type);

		/*
		 * BTF_INT_CHAR encoding never seems to be set for
		 * char arrays, so if size is 1 and element is
		 * printable as a char, we'll do that.
		 */
		if (elem_size == 1)
			encoding = BTF_INT_CHAR;
	}

	if (!btf_show_start_array_type(show, t, type_id, encoding, data))
		return;

	if (!elem_type)
		goto out;
	elem_ops = btf_type_ops(elem_type);

	for (i = 0; i < array->nelems; i++) {

		btf_show_start_array_member(show);

		elem_ops->show(btf, elem_type, elem_type_id, data,
			       bits_offset, show);
		data += elem_size;

		btf_show_end_array_member(show);

		if (show->state.array_terminated)
			break;
	}
out:
	btf_show_end_array_type(show);
}

static void btf_array_show(const struct btf *btf, const struct btf_type *t,
			   u32 type_id, void *data, u8 bits_offset,
			   struct btf_show *show)
{
	const struct btf_member *m = show->state.member;

	/*
	 * First check if any members would be shown (are non-zero).
	 * See comments above "struct btf_show" definition for more
	 * details on how this works at a high-level.
	 */
	if (show->state.depth > 0 && !(show->flags & BTF_SHOW_ZERO)) {
		if (!show->state.depth_check) {
			show->state.depth_check = show->state.depth + 1;
			show->state.depth_to_show = 0;
		}
		__btf_array_show(btf, t, type_id, data, bits_offset, show);
		show->state.member = m;

		if (show->state.depth_check != show->state.depth + 1)
			return;
		show->state.depth_check = 0;

		if (show->state.depth_to_show <= show->state.depth)
			return;
		/*
		 * Reaching here indicates we have recursed and found
		 * non-zero array member(s).
		 */
	}
	__btf_array_show(btf, t, type_id, data, bits_offset, show);
}

static struct btf_kind_operations array_ops = {
	.check_meta = btf_array_check_meta,
	.resolve = btf_array_resolve,
	.check_member = btf_array_check_member,
	.check_kflag_member = btf_generic_check_kflag_member,
	.log_details = btf_array_log,
	.show = btf_array_show,
};

static int btf_struct_check_member(struct btf_verifier_env *env,
				   const struct btf_type *struct_type,
				   const struct btf_member *member,
				   const struct btf_type *member_type)
{
	u32 struct_bits_off = member->offset;
	u32 struct_size, bytes_offset;

	if (BITS_PER_BYTE_MASKED(struct_bits_off)) {
		btf_verifier_log_member(env, struct_type, member,
					"Member is not byte aligned");
		return -EINVAL;
	}

	struct_size = struct_type->size;
	bytes_offset = BITS_ROUNDDOWN_BYTES(struct_bits_off);
	if (struct_size - bytes_offset < member_type->size) {
		btf_verifier_log_member(env, struct_type, member,
					"Member exceeds struct_size");
		return -EINVAL;
	}

	return 0;
}

static s32 btf_struct_check_meta(struct btf_verifier_env *env,
				 const struct btf_type *t,
				 u32 meta_left)
{
	bool is_union = BTF_INFO_KIND(t->info) == BTF_KIND_UNION;
	const struct btf_member *member;
	u32 meta_needed, last_offset;
	struct btf *btf = env->btf;
	u32 struct_size = t->size;
	u32 offset;
	u16 i;

	meta_needed = btf_type_vlen(t) * sizeof(*member);
	if (meta_left < meta_needed) {
		btf_verifier_log_basic(env, t,
				       "meta_left:%u meta_needed:%u",
				       meta_left, meta_needed);
		return -EINVAL;
	}

	/* struct type either no name or a valid one */
	if (t->name_off &&
	    !btf_name_valid_identifier(env->btf, t->name_off)) {
		btf_verifier_log_type(env, t, "Invalid name");
		return -EINVAL;
	}

	btf_verifier_log_type(env, t, NULL);

	last_offset = 0;
	for_each_member(i, t, member) {
		if (!btf_name_offset_valid(btf, member->name_off)) {
			btf_verifier_log_member(env, t, member,
						"Invalid member name_offset:%u",
						member->name_off);
			return -EINVAL;
		}

		/* struct member either no name or a valid one */
		if (member->name_off &&
		    !btf_name_valid_identifier(btf, member->name_off)) {
			btf_verifier_log_member(env, t, member, "Invalid name");
			return -EINVAL;
		}
		/* A member cannot be in type void */
		if (!member->type || !BTF_TYPE_ID_VALID(member->type)) {
			btf_verifier_log_member(env, t, member,
						"Invalid type_id");
			return -EINVAL;
		}

		offset = btf_member_bit_offset(t, member);
		if (is_union && offset) {
			btf_verifier_log_member(env, t, member,
						"Invalid member bits_offset");
			return -EINVAL;
		}

		/*
		 * ">" instead of ">=" because the last member could be
		 * "char a[0];"
		 */
		if (last_offset > offset) {
			btf_verifier_log_member(env, t, member,
						"Invalid member bits_offset");
			return -EINVAL;
		}

		if (BITS_ROUNDUP_BYTES(offset) > struct_size) {
			btf_verifier_log_member(env, t, member,
						"Member bits_offset exceeds its struct size");
			return -EINVAL;
		}

		btf_verifier_log_member(env, t, member, NULL);
		last_offset = offset;
	}

	return meta_needed;
}

static int btf_struct_resolve(struct btf_verifier_env *env,
			      const struct resolve_vertex *v)
{
	const struct btf_member *member;
	int err;
	u16 i;

	/* Before continue resolving the next_member,
	 * ensure the last member is indeed resolved to a
	 * type with size info.
	 */
	if (v->next_member) {
		const struct btf_type *last_member_type;
		const struct btf_member *last_member;
		u16 last_member_type_id;

		last_member = btf_type_member(v->t) + v->next_member - 1;
		last_member_type_id = last_member->type;
		if (WARN_ON_ONCE(!env_type_is_resolved(env,
						       last_member_type_id)))
			return -EINVAL;

		last_member_type = btf_type_by_id(env->btf,
						  last_member_type_id);
		if (btf_type_kflag(v->t))
			err = btf_type_ops(last_member_type)->check_kflag_member(env, v->t,
								last_member,
								last_member_type);
		else
			err = btf_type_ops(last_member_type)->check_member(env, v->t,
								last_member,
								last_member_type);
		if (err)
			return err;
	}

	for_each_member_from(i, v->next_member, v->t, member) {
		u32 member_type_id = member->type;
		const struct btf_type *member_type = btf_type_by_id(env->btf,
								member_type_id);

		if (btf_type_nosize_or_null(member_type) ||
		    btf_type_is_resolve_source_only(member_type)) {
			btf_verifier_log_member(env, v->t, member,
						"Invalid member");
			return -EINVAL;
		}

		if (!env_type_is_resolve_sink(env, member_type) &&
		    !env_type_is_resolved(env, member_type_id)) {
			env_stack_set_next_member(env, i + 1);
			return env_stack_push(env, member_type, member_type_id);
		}

		if (btf_type_kflag(v->t))
			err = btf_type_ops(member_type)->check_kflag_member(env, v->t,
									    member,
									    member_type);
		else
			err = btf_type_ops(member_type)->check_member(env, v->t,
								      member,
								      member_type);
		if (err)
			return err;
	}

	env_stack_pop_resolved(env, 0, 0);

	return 0;
}

static void btf_struct_log(struct btf_verifier_env *env,
			   const struct btf_type *t)
{
	btf_verifier_log(env, "size=%u vlen=%u", t->size, btf_type_vlen(t));
}

static int btf_find_struct_field(const struct btf *btf, const struct btf_type *t,
				 const char *name, int sz, int align)
{
	const struct btf_member *member;
	u32 i, off = -ENOENT;

	for_each_member(i, t, member) {
		const struct btf_type *member_type = btf_type_by_id(btf,
								    member->type);
		if (!__btf_type_is_struct(member_type))
			continue;
		if (member_type->size != sz)
			continue;
		if (strcmp(__btf_name_by_offset(btf, member_type->name_off), name))
			continue;
		if (off != -ENOENT)
			/* only one such field is allowed */
			return -E2BIG;
		off = btf_member_bit_offset(t, member);
		if (off % 8)
			/* valid C code cannot generate such BTF */
			return -EINVAL;
		off /= 8;
		if (off % align)
<<<<<<< HEAD
			return -EINVAL;
	}
	return off;
}

static int btf_find_datasec_var(const struct btf *btf, const struct btf_type *t,
				const char *name, int sz, int align)
{
	const struct btf_var_secinfo *vsi;
	u32 i, off = -ENOENT;

	for_each_vsi(i, t, vsi) {
		const struct btf_type *var = btf_type_by_id(btf, vsi->type);
		const struct btf_type *var_type = btf_type_by_id(btf, var->type);

		if (!__btf_type_is_struct(var_type))
			continue;
		if (var_type->size != sz)
			continue;
		if (vsi->size != sz)
			continue;
		if (strcmp(__btf_name_by_offset(btf, var_type->name_off), name))
			continue;
		if (off != -ENOENT)
			/* only one such field is allowed */
			return -E2BIG;
		off = vsi->offset;
		if (off % align)
=======
>>>>>>> df0cc57e
			return -EINVAL;
	}
	return off;
}

<<<<<<< HEAD
=======
static int btf_find_datasec_var(const struct btf *btf, const struct btf_type *t,
				const char *name, int sz, int align)
{
	const struct btf_var_secinfo *vsi;
	u32 i, off = -ENOENT;

	for_each_vsi(i, t, vsi) {
		const struct btf_type *var = btf_type_by_id(btf, vsi->type);
		const struct btf_type *var_type = btf_type_by_id(btf, var->type);

		if (!__btf_type_is_struct(var_type))
			continue;
		if (var_type->size != sz)
			continue;
		if (vsi->size != sz)
			continue;
		if (strcmp(__btf_name_by_offset(btf, var_type->name_off), name))
			continue;
		if (off != -ENOENT)
			/* only one such field is allowed */
			return -E2BIG;
		off = vsi->offset;
		if (off % align)
			return -EINVAL;
	}
	return off;
}

>>>>>>> df0cc57e
static int btf_find_field(const struct btf *btf, const struct btf_type *t,
			  const char *name, int sz, int align)
{

	if (__btf_type_is_struct(t))
		return btf_find_struct_field(btf, t, name, sz, align);
	else if (btf_type_is_datasec(t))
		return btf_find_datasec_var(btf, t, name, sz, align);
	return -EINVAL;
}

/* find 'struct bpf_spin_lock' in map value.
 * return >= 0 offset if found
 * and < 0 in case of error
 */
int btf_find_spin_lock(const struct btf *btf, const struct btf_type *t)
{
	return btf_find_field(btf, t, "bpf_spin_lock",
			      sizeof(struct bpf_spin_lock),
			      __alignof__(struct bpf_spin_lock));
}

int btf_find_timer(const struct btf *btf, const struct btf_type *t)
{
	return btf_find_field(btf, t, "bpf_timer",
			      sizeof(struct bpf_timer),
			      __alignof__(struct bpf_timer));
}

static void __btf_struct_show(const struct btf *btf, const struct btf_type *t,
			      u32 type_id, void *data, u8 bits_offset,
			      struct btf_show *show)
{
	const struct btf_member *member;
	void *safe_data;
	u32 i;

	safe_data = btf_show_start_struct_type(show, t, type_id, data);
	if (!safe_data)
		return;

	for_each_member(i, t, member) {
		const struct btf_type *member_type = btf_type_by_id(btf,
								member->type);
		const struct btf_kind_operations *ops;
		u32 member_offset, bitfield_size;
		u32 bytes_offset;
		u8 bits8_offset;

		btf_show_start_member(show, member);

		member_offset = btf_member_bit_offset(t, member);
		bitfield_size = btf_member_bitfield_size(t, member);
		bytes_offset = BITS_ROUNDDOWN_BYTES(member_offset);
		bits8_offset = BITS_PER_BYTE_MASKED(member_offset);
		if (bitfield_size) {
			safe_data = btf_show_start_type(show, member_type,
							member->type,
							data + bytes_offset);
			if (safe_data)
				btf_bitfield_show(safe_data,
						  bits8_offset,
						  bitfield_size, show);
			btf_show_end_type(show);
		} else {
			ops = btf_type_ops(member_type);
			ops->show(btf, member_type, member->type,
				  data + bytes_offset, bits8_offset, show);
		}

		btf_show_end_member(show);
	}

	btf_show_end_struct_type(show);
}

static void btf_struct_show(const struct btf *btf, const struct btf_type *t,
			    u32 type_id, void *data, u8 bits_offset,
			    struct btf_show *show)
{
	const struct btf_member *m = show->state.member;

	/*
	 * First check if any members would be shown (are non-zero).
	 * See comments above "struct btf_show" definition for more
	 * details on how this works at a high-level.
	 */
	if (show->state.depth > 0 && !(show->flags & BTF_SHOW_ZERO)) {
		if (!show->state.depth_check) {
			show->state.depth_check = show->state.depth + 1;
			show->state.depth_to_show = 0;
		}
		__btf_struct_show(btf, t, type_id, data, bits_offset, show);
		/* Restore saved member data here */
		show->state.member = m;
		if (show->state.depth_check != show->state.depth + 1)
			return;
		show->state.depth_check = 0;

		if (show->state.depth_to_show <= show->state.depth)
			return;
		/*
		 * Reaching here indicates we have recursed and found
		 * non-zero child values.
		 */
	}

	__btf_struct_show(btf, t, type_id, data, bits_offset, show);
}

static struct btf_kind_operations struct_ops = {
	.check_meta = btf_struct_check_meta,
	.resolve = btf_struct_resolve,
	.check_member = btf_struct_check_member,
	.check_kflag_member = btf_generic_check_kflag_member,
	.log_details = btf_struct_log,
	.show = btf_struct_show,
};

static int btf_enum_check_member(struct btf_verifier_env *env,
				 const struct btf_type *struct_type,
				 const struct btf_member *member,
				 const struct btf_type *member_type)
{
	u32 struct_bits_off = member->offset;
	u32 struct_size, bytes_offset;

	if (BITS_PER_BYTE_MASKED(struct_bits_off)) {
		btf_verifier_log_member(env, struct_type, member,
					"Member is not byte aligned");
		return -EINVAL;
	}

	struct_size = struct_type->size;
	bytes_offset = BITS_ROUNDDOWN_BYTES(struct_bits_off);
	if (struct_size - bytes_offset < member_type->size) {
		btf_verifier_log_member(env, struct_type, member,
					"Member exceeds struct_size");
		return -EINVAL;
	}

	return 0;
}

static int btf_enum_check_kflag_member(struct btf_verifier_env *env,
				       const struct btf_type *struct_type,
				       const struct btf_member *member,
				       const struct btf_type *member_type)
{
	u32 struct_bits_off, nr_bits, bytes_end, struct_size;
	u32 int_bitsize = sizeof(int) * BITS_PER_BYTE;

	struct_bits_off = BTF_MEMBER_BIT_OFFSET(member->offset);
	nr_bits = BTF_MEMBER_BITFIELD_SIZE(member->offset);
	if (!nr_bits) {
		if (BITS_PER_BYTE_MASKED(struct_bits_off)) {
			btf_verifier_log_member(env, struct_type, member,
						"Member is not byte aligned");
			return -EINVAL;
		}

		nr_bits = int_bitsize;
	} else if (nr_bits > int_bitsize) {
		btf_verifier_log_member(env, struct_type, member,
					"Invalid member bitfield_size");
		return -EINVAL;
	}

	struct_size = struct_type->size;
	bytes_end = BITS_ROUNDUP_BYTES(struct_bits_off + nr_bits);
	if (struct_size < bytes_end) {
		btf_verifier_log_member(env, struct_type, member,
					"Member exceeds struct_size");
		return -EINVAL;
	}

	return 0;
}

static s32 btf_enum_check_meta(struct btf_verifier_env *env,
			       const struct btf_type *t,
			       u32 meta_left)
{
	const struct btf_enum *enums = btf_type_enum(t);
	struct btf *btf = env->btf;
	u16 i, nr_enums;
	u32 meta_needed;

	nr_enums = btf_type_vlen(t);
	meta_needed = nr_enums * sizeof(*enums);

	if (meta_left < meta_needed) {
		btf_verifier_log_basic(env, t,
				       "meta_left:%u meta_needed:%u",
				       meta_left, meta_needed);
		return -EINVAL;
	}

	if (btf_type_kflag(t)) {
		btf_verifier_log_type(env, t, "Invalid btf_info kind_flag");
		return -EINVAL;
	}

	if (t->size > 8 || !is_power_of_2(t->size)) {
		btf_verifier_log_type(env, t, "Unexpected size");
		return -EINVAL;
	}

	/* enum type either no name or a valid one */
	if (t->name_off &&
	    !btf_name_valid_identifier(env->btf, t->name_off)) {
		btf_verifier_log_type(env, t, "Invalid name");
		return -EINVAL;
	}

	btf_verifier_log_type(env, t, NULL);

	for (i = 0; i < nr_enums; i++) {
		if (!btf_name_offset_valid(btf, enums[i].name_off)) {
			btf_verifier_log(env, "\tInvalid name_offset:%u",
					 enums[i].name_off);
			return -EINVAL;
		}

		/* enum member must have a valid name */
		if (!enums[i].name_off ||
		    !btf_name_valid_identifier(btf, enums[i].name_off)) {
			btf_verifier_log_type(env, t, "Invalid name");
			return -EINVAL;
		}

		if (env->log.level == BPF_LOG_KERNEL)
			continue;
		btf_verifier_log(env, "\t%s val=%d\n",
				 __btf_name_by_offset(btf, enums[i].name_off),
				 enums[i].val);
	}

	return meta_needed;
}

static void btf_enum_log(struct btf_verifier_env *env,
			 const struct btf_type *t)
{
	btf_verifier_log(env, "size=%u vlen=%u", t->size, btf_type_vlen(t));
}

static void btf_enum_show(const struct btf *btf, const struct btf_type *t,
			  u32 type_id, void *data, u8 bits_offset,
			  struct btf_show *show)
{
	const struct btf_enum *enums = btf_type_enum(t);
	u32 i, nr_enums = btf_type_vlen(t);
	void *safe_data;
	int v;

	safe_data = btf_show_start_type(show, t, type_id, data);
	if (!safe_data)
		return;

	v = *(int *)safe_data;

	for (i = 0; i < nr_enums; i++) {
		if (v != enums[i].val)
			continue;

		btf_show_type_value(show, "%s",
				    __btf_name_by_offset(btf,
							 enums[i].name_off));

		btf_show_end_type(show);
		return;
	}

	btf_show_type_value(show, "%d", v);
	btf_show_end_type(show);
}

static struct btf_kind_operations enum_ops = {
	.check_meta = btf_enum_check_meta,
	.resolve = btf_df_resolve,
	.check_member = btf_enum_check_member,
	.check_kflag_member = btf_enum_check_kflag_member,
	.log_details = btf_enum_log,
	.show = btf_enum_show,
};

static s32 btf_func_proto_check_meta(struct btf_verifier_env *env,
				     const struct btf_type *t,
				     u32 meta_left)
{
	u32 meta_needed = btf_type_vlen(t) * sizeof(struct btf_param);

	if (meta_left < meta_needed) {
		btf_verifier_log_basic(env, t,
				       "meta_left:%u meta_needed:%u",
				       meta_left, meta_needed);
		return -EINVAL;
	}

	if (t->name_off) {
		btf_verifier_log_type(env, t, "Invalid name");
		return -EINVAL;
	}

	if (btf_type_kflag(t)) {
		btf_verifier_log_type(env, t, "Invalid btf_info kind_flag");
		return -EINVAL;
	}

	btf_verifier_log_type(env, t, NULL);

	return meta_needed;
}

static void btf_func_proto_log(struct btf_verifier_env *env,
			       const struct btf_type *t)
{
	const struct btf_param *args = (const struct btf_param *)(t + 1);
	u16 nr_args = btf_type_vlen(t), i;

	btf_verifier_log(env, "return=%u args=(", t->type);
	if (!nr_args) {
		btf_verifier_log(env, "void");
		goto done;
	}

	if (nr_args == 1 && !args[0].type) {
		/* Only one vararg */
		btf_verifier_log(env, "vararg");
		goto done;
	}

	btf_verifier_log(env, "%u %s", args[0].type,
			 __btf_name_by_offset(env->btf,
					      args[0].name_off));
	for (i = 1; i < nr_args - 1; i++)
		btf_verifier_log(env, ", %u %s", args[i].type,
				 __btf_name_by_offset(env->btf,
						      args[i].name_off));

	if (nr_args > 1) {
		const struct btf_param *last_arg = &args[nr_args - 1];

		if (last_arg->type)
			btf_verifier_log(env, ", %u %s", last_arg->type,
					 __btf_name_by_offset(env->btf,
							      last_arg->name_off));
		else
			btf_verifier_log(env, ", vararg");
	}

done:
	btf_verifier_log(env, ")");
}

static struct btf_kind_operations func_proto_ops = {
	.check_meta = btf_func_proto_check_meta,
	.resolve = btf_df_resolve,
	/*
	 * BTF_KIND_FUNC_PROTO cannot be directly referred by
	 * a struct's member.
	 *
	 * It should be a function pointer instead.
	 * (i.e. struct's member -> BTF_KIND_PTR -> BTF_KIND_FUNC_PROTO)
	 *
	 * Hence, there is no btf_func_check_member().
	 */
	.check_member = btf_df_check_member,
	.check_kflag_member = btf_df_check_kflag_member,
	.log_details = btf_func_proto_log,
	.show = btf_df_show,
};

static s32 btf_func_check_meta(struct btf_verifier_env *env,
			       const struct btf_type *t,
			       u32 meta_left)
{
	if (!t->name_off ||
	    !btf_name_valid_identifier(env->btf, t->name_off)) {
		btf_verifier_log_type(env, t, "Invalid name");
		return -EINVAL;
	}

	if (btf_type_vlen(t) > BTF_FUNC_GLOBAL) {
		btf_verifier_log_type(env, t, "Invalid func linkage");
		return -EINVAL;
	}

	if (btf_type_kflag(t)) {
		btf_verifier_log_type(env, t, "Invalid btf_info kind_flag");
		return -EINVAL;
	}

	btf_verifier_log_type(env, t, NULL);

	return 0;
}

static struct btf_kind_operations func_ops = {
	.check_meta = btf_func_check_meta,
	.resolve = btf_df_resolve,
	.check_member = btf_df_check_member,
	.check_kflag_member = btf_df_check_kflag_member,
	.log_details = btf_ref_type_log,
	.show = btf_df_show,
};

static s32 btf_var_check_meta(struct btf_verifier_env *env,
			      const struct btf_type *t,
			      u32 meta_left)
{
	const struct btf_var *var;
	u32 meta_needed = sizeof(*var);

	if (meta_left < meta_needed) {
		btf_verifier_log_basic(env, t,
				       "meta_left:%u meta_needed:%u",
				       meta_left, meta_needed);
		return -EINVAL;
	}

	if (btf_type_vlen(t)) {
		btf_verifier_log_type(env, t, "vlen != 0");
		return -EINVAL;
	}

	if (btf_type_kflag(t)) {
		btf_verifier_log_type(env, t, "Invalid btf_info kind_flag");
		return -EINVAL;
	}

	if (!t->name_off ||
	    !__btf_name_valid(env->btf, t->name_off, true)) {
		btf_verifier_log_type(env, t, "Invalid name");
		return -EINVAL;
	}

	/* A var cannot be in type void */
	if (!t->type || !BTF_TYPE_ID_VALID(t->type)) {
		btf_verifier_log_type(env, t, "Invalid type_id");
		return -EINVAL;
	}

	var = btf_type_var(t);
	if (var->linkage != BTF_VAR_STATIC &&
	    var->linkage != BTF_VAR_GLOBAL_ALLOCATED) {
		btf_verifier_log_type(env, t, "Linkage not supported");
		return -EINVAL;
	}

	btf_verifier_log_type(env, t, NULL);

	return meta_needed;
}

static void btf_var_log(struct btf_verifier_env *env, const struct btf_type *t)
{
	const struct btf_var *var = btf_type_var(t);

	btf_verifier_log(env, "type_id=%u linkage=%u", t->type, var->linkage);
}

static const struct btf_kind_operations var_ops = {
	.check_meta		= btf_var_check_meta,
	.resolve		= btf_var_resolve,
	.check_member		= btf_df_check_member,
	.check_kflag_member	= btf_df_check_kflag_member,
	.log_details		= btf_var_log,
	.show			= btf_var_show,
};

static s32 btf_datasec_check_meta(struct btf_verifier_env *env,
				  const struct btf_type *t,
				  u32 meta_left)
{
	const struct btf_var_secinfo *vsi;
	u64 last_vsi_end_off = 0, sum = 0;
	u32 i, meta_needed;

	meta_needed = btf_type_vlen(t) * sizeof(*vsi);
	if (meta_left < meta_needed) {
		btf_verifier_log_basic(env, t,
				       "meta_left:%u meta_needed:%u",
				       meta_left, meta_needed);
		return -EINVAL;
	}

	if (!t->size) {
		btf_verifier_log_type(env, t, "size == 0");
		return -EINVAL;
	}

	if (btf_type_kflag(t)) {
		btf_verifier_log_type(env, t, "Invalid btf_info kind_flag");
		return -EINVAL;
	}

	if (!t->name_off ||
	    !btf_name_valid_section(env->btf, t->name_off)) {
		btf_verifier_log_type(env, t, "Invalid name");
		return -EINVAL;
	}

	btf_verifier_log_type(env, t, NULL);

	for_each_vsi(i, t, vsi) {
		/* A var cannot be in type void */
		if (!vsi->type || !BTF_TYPE_ID_VALID(vsi->type)) {
			btf_verifier_log_vsi(env, t, vsi,
					     "Invalid type_id");
			return -EINVAL;
		}

		if (vsi->offset < last_vsi_end_off || vsi->offset >= t->size) {
			btf_verifier_log_vsi(env, t, vsi,
					     "Invalid offset");
			return -EINVAL;
		}

		if (!vsi->size || vsi->size > t->size) {
			btf_verifier_log_vsi(env, t, vsi,
					     "Invalid size");
			return -EINVAL;
		}

		last_vsi_end_off = vsi->offset + vsi->size;
		if (last_vsi_end_off > t->size) {
			btf_verifier_log_vsi(env, t, vsi,
					     "Invalid offset+size");
			return -EINVAL;
		}

		btf_verifier_log_vsi(env, t, vsi, NULL);
		sum += vsi->size;
	}

	if (t->size < sum) {
		btf_verifier_log_type(env, t, "Invalid btf_info size");
		return -EINVAL;
	}

	return meta_needed;
}

static int btf_datasec_resolve(struct btf_verifier_env *env,
			       const struct resolve_vertex *v)
{
	const struct btf_var_secinfo *vsi;
	struct btf *btf = env->btf;
	u16 i;

	for_each_vsi_from(i, v->next_member, v->t, vsi) {
		u32 var_type_id = vsi->type, type_id, type_size = 0;
		const struct btf_type *var_type = btf_type_by_id(env->btf,
								 var_type_id);
		if (!var_type || !btf_type_is_var(var_type)) {
			btf_verifier_log_vsi(env, v->t, vsi,
					     "Not a VAR kind member");
			return -EINVAL;
		}

		if (!env_type_is_resolve_sink(env, var_type) &&
		    !env_type_is_resolved(env, var_type_id)) {
			env_stack_set_next_member(env, i + 1);
			return env_stack_push(env, var_type, var_type_id);
		}

		type_id = var_type->type;
		if (!btf_type_id_size(btf, &type_id, &type_size)) {
			btf_verifier_log_vsi(env, v->t, vsi, "Invalid type");
			return -EINVAL;
		}

		if (vsi->size < type_size) {
			btf_verifier_log_vsi(env, v->t, vsi, "Invalid size");
			return -EINVAL;
		}
	}

	env_stack_pop_resolved(env, 0, 0);
	return 0;
}

static void btf_datasec_log(struct btf_verifier_env *env,
			    const struct btf_type *t)
{
	btf_verifier_log(env, "size=%u vlen=%u", t->size, btf_type_vlen(t));
}

static void btf_datasec_show(const struct btf *btf,
			     const struct btf_type *t, u32 type_id,
			     void *data, u8 bits_offset,
			     struct btf_show *show)
{
	const struct btf_var_secinfo *vsi;
	const struct btf_type *var;
	u32 i;

	if (!btf_show_start_type(show, t, type_id, data))
		return;

	btf_show_type_value(show, "section (\"%s\") = {",
			    __btf_name_by_offset(btf, t->name_off));
	for_each_vsi(i, t, vsi) {
		var = btf_type_by_id(btf, vsi->type);
		if (i)
			btf_show(show, ",");
		btf_type_ops(var)->show(btf, var, vsi->type,
					data + vsi->offset, bits_offset, show);
	}
	btf_show_end_type(show);
}

static const struct btf_kind_operations datasec_ops = {
	.check_meta		= btf_datasec_check_meta,
	.resolve		= btf_datasec_resolve,
	.check_member		= btf_df_check_member,
	.check_kflag_member	= btf_df_check_kflag_member,
	.log_details		= btf_datasec_log,
	.show			= btf_datasec_show,
};

static s32 btf_float_check_meta(struct btf_verifier_env *env,
				const struct btf_type *t,
				u32 meta_left)
{
	if (btf_type_vlen(t)) {
		btf_verifier_log_type(env, t, "vlen != 0");
		return -EINVAL;
	}

	if (btf_type_kflag(t)) {
		btf_verifier_log_type(env, t, "Invalid btf_info kind_flag");
		return -EINVAL;
	}

	if (t->size != 2 && t->size != 4 && t->size != 8 && t->size != 12 &&
	    t->size != 16) {
		btf_verifier_log_type(env, t, "Invalid type_size");
		return -EINVAL;
	}

	btf_verifier_log_type(env, t, NULL);

	return 0;
}

static int btf_float_check_member(struct btf_verifier_env *env,
				  const struct btf_type *struct_type,
				  const struct btf_member *member,
				  const struct btf_type *member_type)
{
	u64 start_offset_bytes;
	u64 end_offset_bytes;
	u64 misalign_bits;
	u64 align_bytes;
	u64 align_bits;

	/* Different architectures have different alignment requirements, so
	 * here we check only for the reasonable minimum. This way we ensure
	 * that types after CO-RE can pass the kernel BTF verifier.
	 */
	align_bytes = min_t(u64, sizeof(void *), member_type->size);
	align_bits = align_bytes * BITS_PER_BYTE;
	div64_u64_rem(member->offset, align_bits, &misalign_bits);
	if (misalign_bits) {
		btf_verifier_log_member(env, struct_type, member,
					"Member is not properly aligned");
		return -EINVAL;
	}

	start_offset_bytes = member->offset / BITS_PER_BYTE;
	end_offset_bytes = start_offset_bytes + member_type->size;
	if (end_offset_bytes > struct_type->size) {
		btf_verifier_log_member(env, struct_type, member,
					"Member exceeds struct_size");
		return -EINVAL;
	}

	return 0;
}

static void btf_float_log(struct btf_verifier_env *env,
			  const struct btf_type *t)
{
	btf_verifier_log(env, "size=%u", t->size);
}

static const struct btf_kind_operations float_ops = {
	.check_meta = btf_float_check_meta,
	.resolve = btf_df_resolve,
	.check_member = btf_float_check_member,
	.check_kflag_member = btf_generic_check_kflag_member,
	.log_details = btf_float_log,
	.show = btf_df_show,
};

static s32 btf_decl_tag_check_meta(struct btf_verifier_env *env,
			      const struct btf_type *t,
			      u32 meta_left)
{
	const struct btf_decl_tag *tag;
	u32 meta_needed = sizeof(*tag);
	s32 component_idx;
	const char *value;

	if (meta_left < meta_needed) {
		btf_verifier_log_basic(env, t,
				       "meta_left:%u meta_needed:%u",
				       meta_left, meta_needed);
		return -EINVAL;
	}

	value = btf_name_by_offset(env->btf, t->name_off);
	if (!value || !value[0]) {
		btf_verifier_log_type(env, t, "Invalid value");
		return -EINVAL;
	}

	if (btf_type_vlen(t)) {
		btf_verifier_log_type(env, t, "vlen != 0");
		return -EINVAL;
	}

	if (btf_type_kflag(t)) {
		btf_verifier_log_type(env, t, "Invalid btf_info kind_flag");
		return -EINVAL;
	}

	component_idx = btf_type_decl_tag(t)->component_idx;
	if (component_idx < -1) {
		btf_verifier_log_type(env, t, "Invalid component_idx");
		return -EINVAL;
	}

	btf_verifier_log_type(env, t, NULL);

	return meta_needed;
}

static int btf_decl_tag_resolve(struct btf_verifier_env *env,
			   const struct resolve_vertex *v)
{
	const struct btf_type *next_type;
	const struct btf_type *t = v->t;
	u32 next_type_id = t->type;
	struct btf *btf = env->btf;
	s32 component_idx;
	u32 vlen;

	next_type = btf_type_by_id(btf, next_type_id);
	if (!next_type || !btf_type_is_decl_tag_target(next_type)) {
		btf_verifier_log_type(env, v->t, "Invalid type_id");
		return -EINVAL;
	}

	if (!env_type_is_resolve_sink(env, next_type) &&
	    !env_type_is_resolved(env, next_type_id))
		return env_stack_push(env, next_type, next_type_id);

	component_idx = btf_type_decl_tag(t)->component_idx;
	if (component_idx != -1) {
		if (btf_type_is_var(next_type) || btf_type_is_typedef(next_type)) {
			btf_verifier_log_type(env, v->t, "Invalid component_idx");
			return -EINVAL;
		}

		if (btf_type_is_struct(next_type)) {
			vlen = btf_type_vlen(next_type);
		} else {
			/* next_type should be a function */
			next_type = btf_type_by_id(btf, next_type->type);
			vlen = btf_type_vlen(next_type);
		}

		if ((u32)component_idx >= vlen) {
			btf_verifier_log_type(env, v->t, "Invalid component_idx");
			return -EINVAL;
		}
	}

	env_stack_pop_resolved(env, next_type_id, 0);

	return 0;
}

static void btf_decl_tag_log(struct btf_verifier_env *env, const struct btf_type *t)
{
	btf_verifier_log(env, "type=%u component_idx=%d", t->type,
			 btf_type_decl_tag(t)->component_idx);
}

static const struct btf_kind_operations decl_tag_ops = {
	.check_meta = btf_decl_tag_check_meta,
	.resolve = btf_decl_tag_resolve,
	.check_member = btf_df_check_member,
	.check_kflag_member = btf_df_check_kflag_member,
	.log_details = btf_decl_tag_log,
	.show = btf_df_show,
};

static int btf_func_proto_check(struct btf_verifier_env *env,
				const struct btf_type *t)
{
	const struct btf_type *ret_type;
	const struct btf_param *args;
	const struct btf *btf;
	u16 nr_args, i;
	int err;

	btf = env->btf;
	args = (const struct btf_param *)(t + 1);
	nr_args = btf_type_vlen(t);

	/* Check func return type which could be "void" (t->type == 0) */
	if (t->type) {
		u32 ret_type_id = t->type;

		ret_type = btf_type_by_id(btf, ret_type_id);
		if (!ret_type) {
			btf_verifier_log_type(env, t, "Invalid return type");
			return -EINVAL;
		}

		if (btf_type_needs_resolve(ret_type) &&
		    !env_type_is_resolved(env, ret_type_id)) {
			err = btf_resolve(env, ret_type, ret_type_id);
			if (err)
				return err;
		}

		/* Ensure the return type is a type that has a size */
		if (!btf_type_id_size(btf, &ret_type_id, NULL)) {
			btf_verifier_log_type(env, t, "Invalid return type");
			return -EINVAL;
		}
	}

	if (!nr_args)
		return 0;

	/* Last func arg type_id could be 0 if it is a vararg */
	if (!args[nr_args - 1].type) {
		if (args[nr_args - 1].name_off) {
			btf_verifier_log_type(env, t, "Invalid arg#%u",
					      nr_args);
			return -EINVAL;
		}
		nr_args--;
	}

	err = 0;
	for (i = 0; i < nr_args; i++) {
		const struct btf_type *arg_type;
		u32 arg_type_id;

		arg_type_id = args[i].type;
		arg_type = btf_type_by_id(btf, arg_type_id);
		if (!arg_type) {
			btf_verifier_log_type(env, t, "Invalid arg#%u", i + 1);
			err = -EINVAL;
			break;
		}

		if (args[i].name_off &&
		    (!btf_name_offset_valid(btf, args[i].name_off) ||
		     !btf_name_valid_identifier(btf, args[i].name_off))) {
			btf_verifier_log_type(env, t,
					      "Invalid arg#%u", i + 1);
			err = -EINVAL;
			break;
		}

		if (btf_type_needs_resolve(arg_type) &&
		    !env_type_is_resolved(env, arg_type_id)) {
			err = btf_resolve(env, arg_type, arg_type_id);
			if (err)
				break;
		}

		if (!btf_type_id_size(btf, &arg_type_id, NULL)) {
			btf_verifier_log_type(env, t, "Invalid arg#%u", i + 1);
			err = -EINVAL;
			break;
		}
	}

	return err;
}

static int btf_func_check(struct btf_verifier_env *env,
			  const struct btf_type *t)
{
	const struct btf_type *proto_type;
	const struct btf_param *args;
	const struct btf *btf;
	u16 nr_args, i;

	btf = env->btf;
	proto_type = btf_type_by_id(btf, t->type);

	if (!proto_type || !btf_type_is_func_proto(proto_type)) {
		btf_verifier_log_type(env, t, "Invalid type_id");
		return -EINVAL;
	}

	args = (const struct btf_param *)(proto_type + 1);
	nr_args = btf_type_vlen(proto_type);
	for (i = 0; i < nr_args; i++) {
		if (!args[i].name_off && args[i].type) {
			btf_verifier_log_type(env, t, "Invalid arg#%u", i + 1);
			return -EINVAL;
		}
	}

	return 0;
}

static const struct btf_kind_operations * const kind_ops[NR_BTF_KINDS] = {
	[BTF_KIND_INT] = &int_ops,
	[BTF_KIND_PTR] = &ptr_ops,
	[BTF_KIND_ARRAY] = &array_ops,
	[BTF_KIND_STRUCT] = &struct_ops,
	[BTF_KIND_UNION] = &struct_ops,
	[BTF_KIND_ENUM] = &enum_ops,
	[BTF_KIND_FWD] = &fwd_ops,
	[BTF_KIND_TYPEDEF] = &modifier_ops,
	[BTF_KIND_VOLATILE] = &modifier_ops,
	[BTF_KIND_CONST] = &modifier_ops,
	[BTF_KIND_RESTRICT] = &modifier_ops,
	[BTF_KIND_FUNC] = &func_ops,
	[BTF_KIND_FUNC_PROTO] = &func_proto_ops,
	[BTF_KIND_VAR] = &var_ops,
	[BTF_KIND_DATASEC] = &datasec_ops,
	[BTF_KIND_FLOAT] = &float_ops,
	[BTF_KIND_DECL_TAG] = &decl_tag_ops,
};

static s32 btf_check_meta(struct btf_verifier_env *env,
			  const struct btf_type *t,
			  u32 meta_left)
{
	u32 saved_meta_left = meta_left;
	s32 var_meta_size;

	if (meta_left < sizeof(*t)) {
		btf_verifier_log(env, "[%u] meta_left:%u meta_needed:%zu",
				 env->log_type_id, meta_left, sizeof(*t));
		return -EINVAL;
	}
	meta_left -= sizeof(*t);

	if (t->info & ~BTF_INFO_MASK) {
		btf_verifier_log(env, "[%u] Invalid btf_info:%x",
				 env->log_type_id, t->info);
		return -EINVAL;
	}

	if (BTF_INFO_KIND(t->info) > BTF_KIND_MAX ||
	    BTF_INFO_KIND(t->info) == BTF_KIND_UNKN) {
		btf_verifier_log(env, "[%u] Invalid kind:%u",
				 env->log_type_id, BTF_INFO_KIND(t->info));
		return -EINVAL;
	}

	if (!btf_name_offset_valid(env->btf, t->name_off)) {
		btf_verifier_log(env, "[%u] Invalid name_offset:%u",
				 env->log_type_id, t->name_off);
		return -EINVAL;
	}

	var_meta_size = btf_type_ops(t)->check_meta(env, t, meta_left);
	if (var_meta_size < 0)
		return var_meta_size;

	meta_left -= var_meta_size;

	return saved_meta_left - meta_left;
}

static int btf_check_all_metas(struct btf_verifier_env *env)
{
	struct btf *btf = env->btf;
	struct btf_header *hdr;
	void *cur, *end;

	hdr = &btf->hdr;
	cur = btf->nohdr_data + hdr->type_off;
	end = cur + hdr->type_len;

	env->log_type_id = btf->base_btf ? btf->start_id : 1;
	while (cur < end) {
		struct btf_type *t = cur;
		s32 meta_size;

		meta_size = btf_check_meta(env, t, end - cur);
		if (meta_size < 0)
			return meta_size;

		btf_add_type(env, t);
		cur += meta_size;
		env->log_type_id++;
	}

	return 0;
}

static bool btf_resolve_valid(struct btf_verifier_env *env,
			      const struct btf_type *t,
			      u32 type_id)
{
	struct btf *btf = env->btf;

	if (!env_type_is_resolved(env, type_id))
		return false;

	if (btf_type_is_struct(t) || btf_type_is_datasec(t))
		return !btf_resolved_type_id(btf, type_id) &&
		       !btf_resolved_type_size(btf, type_id);

	if (btf_type_is_decl_tag(t))
		return btf_resolved_type_id(btf, type_id) &&
		       !btf_resolved_type_size(btf, type_id);

	if (btf_type_is_modifier(t) || btf_type_is_ptr(t) ||
	    btf_type_is_var(t)) {
		t = btf_type_id_resolve(btf, &type_id);
		return t &&
		       !btf_type_is_modifier(t) &&
		       !btf_type_is_var(t) &&
		       !btf_type_is_datasec(t);
	}

	if (btf_type_is_array(t)) {
		const struct btf_array *array = btf_type_array(t);
		const struct btf_type *elem_type;
		u32 elem_type_id = array->type;
		u32 elem_size;

		elem_type = btf_type_id_size(btf, &elem_type_id, &elem_size);
		return elem_type && !btf_type_is_modifier(elem_type) &&
			(array->nelems * elem_size ==
			 btf_resolved_type_size(btf, type_id));
	}

	return false;
}

static int btf_resolve(struct btf_verifier_env *env,
		       const struct btf_type *t, u32 type_id)
{
	u32 save_log_type_id = env->log_type_id;
	const struct resolve_vertex *v;
	int err = 0;

	env->resolve_mode = RESOLVE_TBD;
	env_stack_push(env, t, type_id);
	while (!err && (v = env_stack_peak(env))) {
		env->log_type_id = v->type_id;
		err = btf_type_ops(v->t)->resolve(env, v);
	}

	env->log_type_id = type_id;
	if (err == -E2BIG) {
		btf_verifier_log_type(env, t,
				      "Exceeded max resolving depth:%u",
				      MAX_RESOLVE_DEPTH);
	} else if (err == -EEXIST) {
		btf_verifier_log_type(env, t, "Loop detected");
	}

	/* Final sanity check */
	if (!err && !btf_resolve_valid(env, t, type_id)) {
		btf_verifier_log_type(env, t, "Invalid resolve state");
		err = -EINVAL;
	}

	env->log_type_id = save_log_type_id;
	return err;
}

static int btf_check_all_types(struct btf_verifier_env *env)
{
	struct btf *btf = env->btf;
	const struct btf_type *t;
	u32 type_id, i;
	int err;

	err = env_resolve_init(env);
	if (err)
		return err;

	env->phase++;
	for (i = btf->base_btf ? 0 : 1; i < btf->nr_types; i++) {
		type_id = btf->start_id + i;
		t = btf_type_by_id(btf, type_id);

		env->log_type_id = type_id;
		if (btf_type_needs_resolve(t) &&
		    !env_type_is_resolved(env, type_id)) {
			err = btf_resolve(env, t, type_id);
			if (err)
				return err;
		}

		if (btf_type_is_func_proto(t)) {
			err = btf_func_proto_check(env, t);
			if (err)
				return err;
		}

		if (btf_type_is_func(t)) {
			err = btf_func_check(env, t);
			if (err)
				return err;
		}
	}

	return 0;
}

static int btf_parse_type_sec(struct btf_verifier_env *env)
{
	const struct btf_header *hdr = &env->btf->hdr;
	int err;

	/* Type section must align to 4 bytes */
	if (hdr->type_off & (sizeof(u32) - 1)) {
		btf_verifier_log(env, "Unaligned type_off");
		return -EINVAL;
	}

	if (!env->btf->base_btf && !hdr->type_len) {
		btf_verifier_log(env, "No type found");
		return -EINVAL;
	}

	err = btf_check_all_metas(env);
	if (err)
		return err;

	return btf_check_all_types(env);
}

static int btf_parse_str_sec(struct btf_verifier_env *env)
{
	const struct btf_header *hdr;
	struct btf *btf = env->btf;
	const char *start, *end;

	hdr = &btf->hdr;
	start = btf->nohdr_data + hdr->str_off;
	end = start + hdr->str_len;

	if (end != btf->data + btf->data_size) {
		btf_verifier_log(env, "String section is not at the end");
		return -EINVAL;
	}

	btf->strings = start;

	if (btf->base_btf && !hdr->str_len)
		return 0;
	if (!hdr->str_len || hdr->str_len - 1 > BTF_MAX_NAME_OFFSET || end[-1]) {
		btf_verifier_log(env, "Invalid string section");
		return -EINVAL;
	}
	if (!btf->base_btf && start[0]) {
		btf_verifier_log(env, "Invalid string section");
		return -EINVAL;
	}

	return 0;
}

static const size_t btf_sec_info_offset[] = {
	offsetof(struct btf_header, type_off),
	offsetof(struct btf_header, str_off),
};

static int btf_sec_info_cmp(const void *a, const void *b)
{
	const struct btf_sec_info *x = a;
	const struct btf_sec_info *y = b;

	return (int)(x->off - y->off) ? : (int)(x->len - y->len);
}

static int btf_check_sec_info(struct btf_verifier_env *env,
			      u32 btf_data_size)
{
	struct btf_sec_info secs[ARRAY_SIZE(btf_sec_info_offset)];
	u32 total, expected_total, i;
	const struct btf_header *hdr;
	const struct btf *btf;

	btf = env->btf;
	hdr = &btf->hdr;

	/* Populate the secs from hdr */
	for (i = 0; i < ARRAY_SIZE(btf_sec_info_offset); i++)
		secs[i] = *(struct btf_sec_info *)((void *)hdr +
						   btf_sec_info_offset[i]);

	sort(secs, ARRAY_SIZE(btf_sec_info_offset),
	     sizeof(struct btf_sec_info), btf_sec_info_cmp, NULL);

	/* Check for gaps and overlap among sections */
	total = 0;
	expected_total = btf_data_size - hdr->hdr_len;
	for (i = 0; i < ARRAY_SIZE(btf_sec_info_offset); i++) {
		if (expected_total < secs[i].off) {
			btf_verifier_log(env, "Invalid section offset");
			return -EINVAL;
		}
		if (total < secs[i].off) {
			/* gap */
			btf_verifier_log(env, "Unsupported section found");
			return -EINVAL;
		}
		if (total > secs[i].off) {
			btf_verifier_log(env, "Section overlap found");
			return -EINVAL;
		}
		if (expected_total - total < secs[i].len) {
			btf_verifier_log(env,
					 "Total section length too long");
			return -EINVAL;
		}
		total += secs[i].len;
	}

	/* There is data other than hdr and known sections */
	if (expected_total != total) {
		btf_verifier_log(env, "Unsupported section found");
		return -EINVAL;
	}

	return 0;
}

static int btf_parse_hdr(struct btf_verifier_env *env)
{
	u32 hdr_len, hdr_copy, btf_data_size;
	const struct btf_header *hdr;
	struct btf *btf;
	int err;

	btf = env->btf;
	btf_data_size = btf->data_size;

	if (btf_data_size <
	    offsetof(struct btf_header, hdr_len) + sizeof(hdr->hdr_len)) {
		btf_verifier_log(env, "hdr_len not found");
		return -EINVAL;
	}

	hdr = btf->data;
	hdr_len = hdr->hdr_len;
	if (btf_data_size < hdr_len) {
		btf_verifier_log(env, "btf_header not found");
		return -EINVAL;
	}

	/* Ensure the unsupported header fields are zero */
	if (hdr_len > sizeof(btf->hdr)) {
		u8 *expected_zero = btf->data + sizeof(btf->hdr);
		u8 *end = btf->data + hdr_len;

		for (; expected_zero < end; expected_zero++) {
			if (*expected_zero) {
				btf_verifier_log(env, "Unsupported btf_header");
				return -E2BIG;
			}
		}
	}

	hdr_copy = min_t(u32, hdr_len, sizeof(btf->hdr));
	memcpy(&btf->hdr, btf->data, hdr_copy);

	hdr = &btf->hdr;

	btf_verifier_log_hdr(env, btf_data_size);

	if (hdr->magic != BTF_MAGIC) {
		btf_verifier_log(env, "Invalid magic");
		return -EINVAL;
	}

	if (hdr->version != BTF_VERSION) {
		btf_verifier_log(env, "Unsupported version");
		return -ENOTSUPP;
	}

	if (hdr->flags) {
		btf_verifier_log(env, "Unsupported flags");
		return -ENOTSUPP;
	}

	if (!btf->base_btf && btf_data_size == hdr->hdr_len) {
		btf_verifier_log(env, "No data");
		return -EINVAL;
	}

	err = btf_check_sec_info(env, btf_data_size);
	if (err)
		return err;

	return 0;
}

static struct btf *btf_parse(bpfptr_t btf_data, u32 btf_data_size,
			     u32 log_level, char __user *log_ubuf, u32 log_size)
{
	struct btf_verifier_env *env = NULL;
	struct bpf_verifier_log *log;
	struct btf *btf = NULL;
	u8 *data;
	int err;

	if (btf_data_size > BTF_MAX_SIZE)
		return ERR_PTR(-E2BIG);

	env = kzalloc(sizeof(*env), GFP_KERNEL | __GFP_NOWARN);
	if (!env)
		return ERR_PTR(-ENOMEM);

	log = &env->log;
	if (log_level || log_ubuf || log_size) {
		/* user requested verbose verifier output
		 * and supplied buffer to store the verification trace
		 */
		log->level = log_level;
		log->ubuf = log_ubuf;
		log->len_total = log_size;

		/* log attributes have to be sane */
		if (log->len_total < 128 || log->len_total > UINT_MAX >> 8 ||
		    !log->level || !log->ubuf) {
			err = -EINVAL;
			goto errout;
		}
	}

	btf = kzalloc(sizeof(*btf), GFP_KERNEL | __GFP_NOWARN);
	if (!btf) {
		err = -ENOMEM;
		goto errout;
	}
	env->btf = btf;

	data = kvmalloc(btf_data_size, GFP_KERNEL | __GFP_NOWARN);
	if (!data) {
		err = -ENOMEM;
		goto errout;
	}

	btf->data = data;
	btf->data_size = btf_data_size;

	if (copy_from_bpfptr(data, btf_data, btf_data_size)) {
		err = -EFAULT;
		goto errout;
	}

	err = btf_parse_hdr(env);
	if (err)
		goto errout;

	btf->nohdr_data = btf->data + btf->hdr.hdr_len;

	err = btf_parse_str_sec(env);
	if (err)
		goto errout;

	err = btf_parse_type_sec(env);
	if (err)
		goto errout;

	if (log->level && bpf_verifier_log_full(log)) {
		err = -ENOSPC;
		goto errout;
	}

	btf_verifier_env_free(env);
	refcount_set(&btf->refcnt, 1);
	return btf;

errout:
	btf_verifier_env_free(env);
	if (btf)
		btf_free(btf);
	return ERR_PTR(err);
}

extern char __weak __start_BTF[];
extern char __weak __stop_BTF[];
extern struct btf *btf_vmlinux;

#define BPF_MAP_TYPE(_id, _ops)
#define BPF_LINK_TYPE(_id, _name)
static union {
	struct bpf_ctx_convert {
#define BPF_PROG_TYPE(_id, _name, prog_ctx_type, kern_ctx_type) \
	prog_ctx_type _id##_prog; \
	kern_ctx_type _id##_kern;
#include <linux/bpf_types.h>
#undef BPF_PROG_TYPE
	} *__t;
	/* 't' is written once under lock. Read many times. */
	const struct btf_type *t;
} bpf_ctx_convert;
enum {
#define BPF_PROG_TYPE(_id, _name, prog_ctx_type, kern_ctx_type) \
	__ctx_convert##_id,
#include <linux/bpf_types.h>
#undef BPF_PROG_TYPE
	__ctx_convert_unused, /* to avoid empty enum in extreme .config */
};
static u8 bpf_ctx_convert_map[] = {
#define BPF_PROG_TYPE(_id, _name, prog_ctx_type, kern_ctx_type) \
	[_id] = __ctx_convert##_id,
#include <linux/bpf_types.h>
#undef BPF_PROG_TYPE
	0, /* avoid empty array */
};
#undef BPF_MAP_TYPE
#undef BPF_LINK_TYPE

static const struct btf_member *
btf_get_prog_ctx_type(struct bpf_verifier_log *log, const struct btf *btf,
		      const struct btf_type *t, enum bpf_prog_type prog_type,
		      int arg)
{
	const struct btf_type *conv_struct;
	const struct btf_type *ctx_struct;
	const struct btf_member *ctx_type;
	const char *tname, *ctx_tname;

	conv_struct = bpf_ctx_convert.t;
	if (!conv_struct) {
		bpf_log(log, "btf_vmlinux is malformed\n");
		return NULL;
	}
	t = btf_type_by_id(btf, t->type);
	while (btf_type_is_modifier(t))
		t = btf_type_by_id(btf, t->type);
	if (!btf_type_is_struct(t)) {
		/* Only pointer to struct is supported for now.
		 * That means that BPF_PROG_TYPE_TRACEPOINT with BTF
		 * is not supported yet.
		 * BPF_PROG_TYPE_RAW_TRACEPOINT is fine.
		 */
		return NULL;
	}
	tname = btf_name_by_offset(btf, t->name_off);
	if (!tname) {
		bpf_log(log, "arg#%d struct doesn't have a name\n", arg);
		return NULL;
	}
	/* prog_type is valid bpf program type. No need for bounds check. */
	ctx_type = btf_type_member(conv_struct) + bpf_ctx_convert_map[prog_type] * 2;
	/* ctx_struct is a pointer to prog_ctx_type in vmlinux.
	 * Like 'struct __sk_buff'
	 */
	ctx_struct = btf_type_by_id(btf_vmlinux, ctx_type->type);
	if (!ctx_struct)
		/* should not happen */
		return NULL;
	ctx_tname = btf_name_by_offset(btf_vmlinux, ctx_struct->name_off);
	if (!ctx_tname) {
		/* should not happen */
		bpf_log(log, "Please fix kernel include/linux/bpf_types.h\n");
		return NULL;
	}
	/* only compare that prog's ctx type name is the same as
	 * kernel expects. No need to compare field by field.
	 * It's ok for bpf prog to do:
	 * struct __sk_buff {};
	 * int socket_filter_bpf_prog(struct __sk_buff *skb)
	 * { // no fields of skb are ever used }
	 */
	if (strcmp(ctx_tname, tname))
		return NULL;
	return ctx_type;
}

static const struct bpf_map_ops * const btf_vmlinux_map_ops[] = {
#define BPF_PROG_TYPE(_id, _name, prog_ctx_type, kern_ctx_type)
#define BPF_LINK_TYPE(_id, _name)
#define BPF_MAP_TYPE(_id, _ops) \
	[_id] = &_ops,
#include <linux/bpf_types.h>
#undef BPF_PROG_TYPE
#undef BPF_LINK_TYPE
#undef BPF_MAP_TYPE
};

static int btf_vmlinux_map_ids_init(const struct btf *btf,
				    struct bpf_verifier_log *log)
{
	const struct bpf_map_ops *ops;
	int i, btf_id;

	for (i = 0; i < ARRAY_SIZE(btf_vmlinux_map_ops); ++i) {
		ops = btf_vmlinux_map_ops[i];
		if (!ops || (!ops->map_btf_name && !ops->map_btf_id))
			continue;
		if (!ops->map_btf_name || !ops->map_btf_id) {
			bpf_log(log, "map type %d is misconfigured\n", i);
			return -EINVAL;
		}
		btf_id = btf_find_by_name_kind(btf, ops->map_btf_name,
					       BTF_KIND_STRUCT);
		if (btf_id < 0)
			return btf_id;
		*ops->map_btf_id = btf_id;
	}

	return 0;
}

static int btf_translate_to_vmlinux(struct bpf_verifier_log *log,
				     struct btf *btf,
				     const struct btf_type *t,
				     enum bpf_prog_type prog_type,
				     int arg)
{
	const struct btf_member *prog_ctx_type, *kern_ctx_type;

	prog_ctx_type = btf_get_prog_ctx_type(log, btf, t, prog_type, arg);
	if (!prog_ctx_type)
		return -ENOENT;
	kern_ctx_type = prog_ctx_type + 1;
	return kern_ctx_type->type;
}

BTF_ID_LIST(bpf_ctx_convert_btf_id)
BTF_ID(struct, bpf_ctx_convert)

struct btf *btf_parse_vmlinux(void)
{
	struct btf_verifier_env *env = NULL;
	struct bpf_verifier_log *log;
	struct btf *btf = NULL;
	int err;

	env = kzalloc(sizeof(*env), GFP_KERNEL | __GFP_NOWARN);
	if (!env)
		return ERR_PTR(-ENOMEM);

	log = &env->log;
	log->level = BPF_LOG_KERNEL;

	btf = kzalloc(sizeof(*btf), GFP_KERNEL | __GFP_NOWARN);
	if (!btf) {
		err = -ENOMEM;
		goto errout;
	}
	env->btf = btf;

	btf->data = __start_BTF;
	btf->data_size = __stop_BTF - __start_BTF;
	btf->kernel_btf = true;
	snprintf(btf->name, sizeof(btf->name), "vmlinux");

	err = btf_parse_hdr(env);
	if (err)
		goto errout;

	btf->nohdr_data = btf->data + btf->hdr.hdr_len;

	err = btf_parse_str_sec(env);
	if (err)
		goto errout;

	err = btf_check_all_metas(env);
	if (err)
		goto errout;

	/* btf_parse_vmlinux() runs under bpf_verifier_lock */
	bpf_ctx_convert.t = btf_type_by_id(btf, bpf_ctx_convert_btf_id[0]);

	/* find bpf map structs for map_ptr access checking */
	err = btf_vmlinux_map_ids_init(btf, log);
	if (err < 0)
		goto errout;

	bpf_struct_ops_init(btf, log);

	refcount_set(&btf->refcnt, 1);

	err = btf_alloc_id(btf);
	if (err)
		goto errout;

	btf_verifier_env_free(env);
	return btf;

errout:
	btf_verifier_env_free(env);
	if (btf) {
		kvfree(btf->types);
		kfree(btf);
	}
	return ERR_PTR(err);
}

#ifdef CONFIG_DEBUG_INFO_BTF_MODULES

static struct btf *btf_parse_module(const char *module_name, const void *data, unsigned int data_size)
{
	struct btf_verifier_env *env = NULL;
	struct bpf_verifier_log *log;
	struct btf *btf = NULL, *base_btf;
	int err;

	base_btf = bpf_get_btf_vmlinux();
	if (IS_ERR(base_btf))
		return base_btf;
	if (!base_btf)
		return ERR_PTR(-EINVAL);

	env = kzalloc(sizeof(*env), GFP_KERNEL | __GFP_NOWARN);
	if (!env)
		return ERR_PTR(-ENOMEM);

	log = &env->log;
	log->level = BPF_LOG_KERNEL;

	btf = kzalloc(sizeof(*btf), GFP_KERNEL | __GFP_NOWARN);
	if (!btf) {
		err = -ENOMEM;
		goto errout;
	}
	env->btf = btf;

	btf->base_btf = base_btf;
	btf->start_id = base_btf->nr_types;
	btf->start_str_off = base_btf->hdr.str_len;
	btf->kernel_btf = true;
	snprintf(btf->name, sizeof(btf->name), "%s", module_name);

	btf->data = kvmalloc(data_size, GFP_KERNEL | __GFP_NOWARN);
	if (!btf->data) {
		err = -ENOMEM;
		goto errout;
	}
	memcpy(btf->data, data, data_size);
	btf->data_size = data_size;

	err = btf_parse_hdr(env);
	if (err)
		goto errout;

	btf->nohdr_data = btf->data + btf->hdr.hdr_len;

	err = btf_parse_str_sec(env);
	if (err)
		goto errout;

	err = btf_check_all_metas(env);
	if (err)
		goto errout;

	btf_verifier_env_free(env);
	refcount_set(&btf->refcnt, 1);
	return btf;

errout:
	btf_verifier_env_free(env);
	if (btf) {
		kvfree(btf->data);
		kvfree(btf->types);
		kfree(btf);
	}
	return ERR_PTR(err);
}

#endif /* CONFIG_DEBUG_INFO_BTF_MODULES */

struct btf *bpf_prog_get_target_btf(const struct bpf_prog *prog)
{
	struct bpf_prog *tgt_prog = prog->aux->dst_prog;

	if (tgt_prog)
		return tgt_prog->aux->btf;
	else
		return prog->aux->attach_btf;
}

static bool is_string_ptr(struct btf *btf, const struct btf_type *t)
{
	/* t comes in already as a pointer */
	t = btf_type_by_id(btf, t->type);

	/* allow const */
	if (BTF_INFO_KIND(t->info) == BTF_KIND_CONST)
		t = btf_type_by_id(btf, t->type);

	/* char, signed char, unsigned char */
	return btf_type_is_int(t) && t->size == 1;
}

bool btf_ctx_access(int off, int size, enum bpf_access_type type,
		    const struct bpf_prog *prog,
		    struct bpf_insn_access_aux *info)
{
	const struct btf_type *t = prog->aux->attach_func_proto;
	struct bpf_prog *tgt_prog = prog->aux->dst_prog;
	struct btf *btf = bpf_prog_get_target_btf(prog);
	const char *tname = prog->aux->attach_func_name;
	struct bpf_verifier_log *log = info->log;
	const struct btf_param *args;
	u32 nr_args, arg;
	int i, ret;

	if (off % 8) {
		bpf_log(log, "func '%s' offset %d is not multiple of 8\n",
			tname, off);
		return false;
	}
	arg = off / 8;
	args = (const struct btf_param *)(t + 1);
	/* if (t == NULL) Fall back to default BPF prog with
	 * MAX_BPF_FUNC_REG_ARGS u64 arguments.
	 */
	nr_args = t ? btf_type_vlen(t) : MAX_BPF_FUNC_REG_ARGS;
	if (prog->aux->attach_btf_trace) {
		/* skip first 'void *__data' argument in btf_trace_##name typedef */
		args++;
		nr_args--;
	}

	if (arg > nr_args) {
		bpf_log(log, "func '%s' doesn't have %d-th argument\n",
			tname, arg + 1);
		return false;
	}

	if (arg == nr_args) {
		switch (prog->expected_attach_type) {
		case BPF_LSM_MAC:
		case BPF_TRACE_FEXIT:
			/* When LSM programs are attached to void LSM hooks
			 * they use FEXIT trampolines and when attached to
			 * int LSM hooks, they use MODIFY_RETURN trampolines.
			 *
			 * While the LSM programs are BPF_MODIFY_RETURN-like
			 * the check:
			 *
			 *	if (ret_type != 'int')
			 *		return -EINVAL;
			 *
			 * is _not_ done here. This is still safe as LSM hooks
			 * have only void and int return types.
			 */
			if (!t)
				return true;
			t = btf_type_by_id(btf, t->type);
			break;
		case BPF_MODIFY_RETURN:
			/* For now the BPF_MODIFY_RETURN can only be attached to
			 * functions that return an int.
			 */
			if (!t)
				return false;

			t = btf_type_skip_modifiers(btf, t->type, NULL);
			if (!btf_type_is_small_int(t)) {
				bpf_log(log,
					"ret type %s not allowed for fmod_ret\n",
					btf_kind_str[BTF_INFO_KIND(t->info)]);
				return false;
			}
			break;
		default:
			bpf_log(log, "func '%s' doesn't have %d-th argument\n",
				tname, arg + 1);
			return false;
		}
	} else {
		if (!t)
			/* Default prog with MAX_BPF_FUNC_REG_ARGS args */
			return true;
		t = btf_type_by_id(btf, args[arg].type);
	}

	/* skip modifiers */
	while (btf_type_is_modifier(t))
		t = btf_type_by_id(btf, t->type);
	if (btf_type_is_small_int(t) || btf_type_is_enum(t))
		/* accessing a scalar */
		return true;
	if (!btf_type_is_ptr(t)) {
		bpf_log(log,
			"func '%s' arg%d '%s' has type %s. Only pointer access is allowed\n",
			tname, arg,
			__btf_name_by_offset(btf, t->name_off),
			btf_kind_str[BTF_INFO_KIND(t->info)]);
		return false;
	}

	/* check for PTR_TO_RDONLY_BUF_OR_NULL or PTR_TO_RDWR_BUF_OR_NULL */
	for (i = 0; i < prog->aux->ctx_arg_info_size; i++) {
		const struct bpf_ctx_arg_aux *ctx_arg_info = &prog->aux->ctx_arg_info[i];

		if (ctx_arg_info->offset == off &&
		    (ctx_arg_info->reg_type == PTR_TO_RDONLY_BUF_OR_NULL ||
		     ctx_arg_info->reg_type == PTR_TO_RDWR_BUF_OR_NULL)) {
			info->reg_type = ctx_arg_info->reg_type;
			return true;
		}
	}

	if (t->type == 0)
		/* This is a pointer to void.
		 * It is the same as scalar from the verifier safety pov.
		 * No further pointer walking is allowed.
		 */
		return true;

	if (is_string_ptr(btf, t))
		return true;

	/* this is a pointer to another type */
	for (i = 0; i < prog->aux->ctx_arg_info_size; i++) {
		const struct bpf_ctx_arg_aux *ctx_arg_info = &prog->aux->ctx_arg_info[i];

		if (ctx_arg_info->offset == off) {
			if (!ctx_arg_info->btf_id) {
				bpf_log(log,"invalid btf_id for context argument offset %u\n", off);
				return false;
			}

			info->reg_type = ctx_arg_info->reg_type;
			info->btf = btf_vmlinux;
			info->btf_id = ctx_arg_info->btf_id;
			return true;
		}
	}

	info->reg_type = PTR_TO_BTF_ID;
	if (tgt_prog) {
		enum bpf_prog_type tgt_type;

		if (tgt_prog->type == BPF_PROG_TYPE_EXT)
			tgt_type = tgt_prog->aux->saved_dst_prog_type;
		else
			tgt_type = tgt_prog->type;

		ret = btf_translate_to_vmlinux(log, btf, t, tgt_type, arg);
		if (ret > 0) {
			info->btf = btf_vmlinux;
			info->btf_id = ret;
			return true;
		} else {
			return false;
		}
	}

	info->btf = btf;
	info->btf_id = t->type;
	t = btf_type_by_id(btf, t->type);
	/* skip modifiers */
	while (btf_type_is_modifier(t)) {
		info->btf_id = t->type;
		t = btf_type_by_id(btf, t->type);
	}
	if (!btf_type_is_struct(t)) {
		bpf_log(log,
			"func '%s' arg%d type %s is not a struct\n",
			tname, arg, btf_kind_str[BTF_INFO_KIND(t->info)]);
		return false;
	}
	bpf_log(log, "func '%s' arg%d has btf_id %d type %s '%s'\n",
		tname, arg, info->btf_id, btf_kind_str[BTF_INFO_KIND(t->info)],
		__btf_name_by_offset(btf, t->name_off));
	return true;
}

enum bpf_struct_walk_result {
	/* < 0 error */
	WALK_SCALAR = 0,
	WALK_PTR,
	WALK_STRUCT,
};

static int btf_struct_walk(struct bpf_verifier_log *log, const struct btf *btf,
			   const struct btf_type *t, int off, int size,
			   u32 *next_btf_id)
{
	u32 i, moff, mtrue_end, msize = 0, total_nelems = 0;
	const struct btf_type *mtype, *elem_type = NULL;
	const struct btf_member *member;
	const char *tname, *mname;
	u32 vlen, elem_id, mid;

again:
	tname = __btf_name_by_offset(btf, t->name_off);
	if (!btf_type_is_struct(t)) {
		bpf_log(log, "Type '%s' is not a struct\n", tname);
		return -EINVAL;
	}

	vlen = btf_type_vlen(t);
	if (off + size > t->size) {
		/* If the last element is a variable size array, we may
		 * need to relax the rule.
		 */
		struct btf_array *array_elem;

		if (vlen == 0)
			goto error;

		member = btf_type_member(t) + vlen - 1;
		mtype = btf_type_skip_modifiers(btf, member->type,
						NULL);
		if (!btf_type_is_array(mtype))
			goto error;

		array_elem = (struct btf_array *)(mtype + 1);
		if (array_elem->nelems != 0)
			goto error;

		moff = btf_member_bit_offset(t, member) / 8;
		if (off < moff)
			goto error;

		/* Only allow structure for now, can be relaxed for
		 * other types later.
		 */
		t = btf_type_skip_modifiers(btf, array_elem->type,
					    NULL);
		if (!btf_type_is_struct(t))
			goto error;

		off = (off - moff) % t->size;
		goto again;

error:
		bpf_log(log, "access beyond struct %s at off %u size %u\n",
			tname, off, size);
		return -EACCES;
	}

	for_each_member(i, t, member) {
		/* offset of the field in bytes */
		moff = btf_member_bit_offset(t, member) / 8;
		if (off + size <= moff)
			/* won't find anything, field is already too far */
			break;

		if (btf_member_bitfield_size(t, member)) {
			u32 end_bit = btf_member_bit_offset(t, member) +
				btf_member_bitfield_size(t, member);

			/* off <= moff instead of off == moff because clang
			 * does not generate a BTF member for anonymous
			 * bitfield like the ":16" here:
			 * struct {
			 *	int :16;
			 *	int x:8;
			 * };
			 */
			if (off <= moff &&
			    BITS_ROUNDUP_BYTES(end_bit) <= off + size)
				return WALK_SCALAR;

			/* off may be accessing a following member
			 *
			 * or
			 *
			 * Doing partial access at either end of this
			 * bitfield.  Continue on this case also to
			 * treat it as not accessing this bitfield
			 * and eventually error out as field not
			 * found to keep it simple.
			 * It could be relaxed if there was a legit
			 * partial access case later.
			 */
			continue;
		}

		/* In case of "off" is pointing to holes of a struct */
		if (off < moff)
			break;

		/* type of the field */
		mid = member->type;
		mtype = btf_type_by_id(btf, member->type);
		mname = __btf_name_by_offset(btf, member->name_off);

		mtype = __btf_resolve_size(btf, mtype, &msize,
					   &elem_type, &elem_id, &total_nelems,
					   &mid);
		if (IS_ERR(mtype)) {
			bpf_log(log, "field %s doesn't have size\n", mname);
			return -EFAULT;
		}

		mtrue_end = moff + msize;
		if (off >= mtrue_end)
			/* no overlap with member, keep iterating */
			continue;

		if (btf_type_is_array(mtype)) {
			u32 elem_idx;

			/* __btf_resolve_size() above helps to
			 * linearize a multi-dimensional array.
			 *
			 * The logic here is treating an array
			 * in a struct as the following way:
			 *
			 * struct outer {
			 *	struct inner array[2][2];
			 * };
			 *
			 * looks like:
			 *
			 * struct outer {
			 *	struct inner array_elem0;
			 *	struct inner array_elem1;
			 *	struct inner array_elem2;
			 *	struct inner array_elem3;
			 * };
			 *
			 * When accessing outer->array[1][0], it moves
			 * moff to "array_elem2", set mtype to
			 * "struct inner", and msize also becomes
			 * sizeof(struct inner).  Then most of the
			 * remaining logic will fall through without
			 * caring the current member is an array or
			 * not.
			 *
			 * Unlike mtype/msize/moff, mtrue_end does not
			 * change.  The naming difference ("_true") tells
			 * that it is not always corresponding to
			 * the current mtype/msize/moff.
			 * It is the true end of the current
			 * member (i.e. array in this case).  That
			 * will allow an int array to be accessed like
			 * a scratch space,
			 * i.e. allow access beyond the size of
			 *      the array's element as long as it is
			 *      within the mtrue_end boundary.
			 */

			/* skip empty array */
			if (moff == mtrue_end)
				continue;

			msize /= total_nelems;
			elem_idx = (off - moff) / msize;
			moff += elem_idx * msize;
			mtype = elem_type;
			mid = elem_id;
		}

		/* the 'off' we're looking for is either equal to start
		 * of this field or inside of this struct
		 */
		if (btf_type_is_struct(mtype)) {
			/* our field must be inside that union or struct */
			t = mtype;

			/* return if the offset matches the member offset */
			if (off == moff) {
				*next_btf_id = mid;
				return WALK_STRUCT;
			}

			/* adjust offset we're looking for */
			off -= moff;
			goto again;
		}

		if (btf_type_is_ptr(mtype)) {
			const struct btf_type *stype;
			u32 id;

			if (msize != size || off != moff) {
				bpf_log(log,
					"cannot access ptr member %s with moff %u in struct %s with off %u size %u\n",
					mname, moff, tname, off, size);
				return -EACCES;
			}
			stype = btf_type_skip_modifiers(btf, mtype->type, &id);
			if (btf_type_is_struct(stype)) {
				*next_btf_id = id;
				return WALK_PTR;
			}
		}

		/* Allow more flexible access within an int as long as
		 * it is within mtrue_end.
		 * Since mtrue_end could be the end of an array,
		 * that also allows using an array of int as a scratch
		 * space. e.g. skb->cb[].
		 */
		if (off + size > mtrue_end) {
			bpf_log(log,
				"access beyond the end of member %s (mend:%u) in struct %s with off %u size %u\n",
				mname, mtrue_end, tname, off, size);
			return -EACCES;
		}

		return WALK_SCALAR;
	}
	bpf_log(log, "struct %s doesn't have field at offset %d\n", tname, off);
	return -EINVAL;
}

int btf_struct_access(struct bpf_verifier_log *log, const struct btf *btf,
		      const struct btf_type *t, int off, int size,
		      enum bpf_access_type atype __maybe_unused,
		      u32 *next_btf_id)
{
	int err;
	u32 id;

	do {
		err = btf_struct_walk(log, btf, t, off, size, &id);

		switch (err) {
		case WALK_PTR:
			/* If we found the pointer or scalar on t+off,
			 * we're done.
			 */
			*next_btf_id = id;
			return PTR_TO_BTF_ID;
		case WALK_SCALAR:
			return SCALAR_VALUE;
		case WALK_STRUCT:
			/* We found nested struct, so continue the search
			 * by diving in it. At this point the offset is
			 * aligned with the new type, so set it to 0.
			 */
			t = btf_type_by_id(btf, id);
			off = 0;
			break;
		default:
			/* It's either error or unknown return value..
			 * scream and leave.
			 */
			if (WARN_ONCE(err > 0, "unknown btf_struct_walk return value"))
				return -EINVAL;
			return err;
		}
	} while (t);

	return -EINVAL;
}

/* Check that two BTF types, each specified as an BTF object + id, are exactly
 * the same. Trivial ID check is not enough due to module BTFs, because we can
 * end up with two different module BTFs, but IDs point to the common type in
 * vmlinux BTF.
 */
static bool btf_types_are_same(const struct btf *btf1, u32 id1,
			       const struct btf *btf2, u32 id2)
{
	if (id1 != id2)
		return false;
	if (btf1 == btf2)
		return true;
	return btf_type_by_id(btf1, id1) == btf_type_by_id(btf2, id2);
}

bool btf_struct_ids_match(struct bpf_verifier_log *log,
			  const struct btf *btf, u32 id, int off,
			  const struct btf *need_btf, u32 need_type_id)
{
	const struct btf_type *type;
	int err;

	/* Are we already done? */
	if (off == 0 && btf_types_are_same(btf, id, need_btf, need_type_id))
		return true;

again:
	type = btf_type_by_id(btf, id);
	if (!type)
		return false;
	err = btf_struct_walk(log, btf, type, off, 1, &id);
	if (err != WALK_STRUCT)
		return false;

	/* We found nested struct object. If it matches
	 * the requested ID, we're done. Otherwise let's
	 * continue the search with offset 0 in the new
	 * type.
	 */
	if (!btf_types_are_same(btf, id, need_btf, need_type_id)) {
		off = 0;
		goto again;
	}

	return true;
}

static int __get_type_size(struct btf *btf, u32 btf_id,
			   const struct btf_type **bad_type)
{
	const struct btf_type *t;

	if (!btf_id)
		/* void */
		return 0;
	t = btf_type_by_id(btf, btf_id);
	while (t && btf_type_is_modifier(t))
		t = btf_type_by_id(btf, t->type);
	if (!t) {
		*bad_type = btf_type_by_id(btf, 0);
		return -EINVAL;
	}
	if (btf_type_is_ptr(t))
		/* kernel size of pointer. Not BPF's size of pointer*/
		return sizeof(void *);
	if (btf_type_is_int(t) || btf_type_is_enum(t))
		return t->size;
	*bad_type = t;
	return -EINVAL;
}

int btf_distill_func_proto(struct bpf_verifier_log *log,
			   struct btf *btf,
			   const struct btf_type *func,
			   const char *tname,
			   struct btf_func_model *m)
{
	const struct btf_param *args;
	const struct btf_type *t;
	u32 i, nargs;
	int ret;

	if (!func) {
		/* BTF function prototype doesn't match the verifier types.
		 * Fall back to MAX_BPF_FUNC_REG_ARGS u64 args.
		 */
		for (i = 0; i < MAX_BPF_FUNC_REG_ARGS; i++)
			m->arg_size[i] = 8;
		m->ret_size = 8;
		m->nr_args = MAX_BPF_FUNC_REG_ARGS;
		return 0;
	}
	args = (const struct btf_param *)(func + 1);
	nargs = btf_type_vlen(func);
	if (nargs >= MAX_BPF_FUNC_ARGS) {
		bpf_log(log,
			"The function %s has %d arguments. Too many.\n",
			tname, nargs);
		return -EINVAL;
	}
	ret = __get_type_size(btf, func->type, &t);
	if (ret < 0) {
		bpf_log(log,
			"The function %s return type %s is unsupported.\n",
			tname, btf_kind_str[BTF_INFO_KIND(t->info)]);
		return -EINVAL;
	}
	m->ret_size = ret;

	for (i = 0; i < nargs; i++) {
		if (i == nargs - 1 && args[i].type == 0) {
			bpf_log(log,
				"The function %s with variable args is unsupported.\n",
				tname);
			return -EINVAL;
		}
		ret = __get_type_size(btf, args[i].type, &t);
		if (ret < 0) {
			bpf_log(log,
				"The function %s arg%d type %s is unsupported.\n",
				tname, i, btf_kind_str[BTF_INFO_KIND(t->info)]);
			return -EINVAL;
		}
		if (ret == 0) {
			bpf_log(log,
				"The function %s has malformed void argument.\n",
				tname);
			return -EINVAL;
		}
		m->arg_size[i] = ret;
	}
	m->nr_args = nargs;
	return 0;
}

/* Compare BTFs of two functions assuming only scalars and pointers to context.
 * t1 points to BTF_KIND_FUNC in btf1
 * t2 points to BTF_KIND_FUNC in btf2
 * Returns:
 * EINVAL - function prototype mismatch
 * EFAULT - verifier bug
 * 0 - 99% match. The last 1% is validated by the verifier.
 */
static int btf_check_func_type_match(struct bpf_verifier_log *log,
				     struct btf *btf1, const struct btf_type *t1,
				     struct btf *btf2, const struct btf_type *t2)
{
	const struct btf_param *args1, *args2;
	const char *fn1, *fn2, *s1, *s2;
	u32 nargs1, nargs2, i;

	fn1 = btf_name_by_offset(btf1, t1->name_off);
	fn2 = btf_name_by_offset(btf2, t2->name_off);

	if (btf_func_linkage(t1) != BTF_FUNC_GLOBAL) {
		bpf_log(log, "%s() is not a global function\n", fn1);
		return -EINVAL;
	}
	if (btf_func_linkage(t2) != BTF_FUNC_GLOBAL) {
		bpf_log(log, "%s() is not a global function\n", fn2);
		return -EINVAL;
	}

	t1 = btf_type_by_id(btf1, t1->type);
	if (!t1 || !btf_type_is_func_proto(t1))
		return -EFAULT;
	t2 = btf_type_by_id(btf2, t2->type);
	if (!t2 || !btf_type_is_func_proto(t2))
		return -EFAULT;

	args1 = (const struct btf_param *)(t1 + 1);
	nargs1 = btf_type_vlen(t1);
	args2 = (const struct btf_param *)(t2 + 1);
	nargs2 = btf_type_vlen(t2);

	if (nargs1 != nargs2) {
		bpf_log(log, "%s() has %d args while %s() has %d args\n",
			fn1, nargs1, fn2, nargs2);
		return -EINVAL;
	}

	t1 = btf_type_skip_modifiers(btf1, t1->type, NULL);
	t2 = btf_type_skip_modifiers(btf2, t2->type, NULL);
	if (t1->info != t2->info) {
		bpf_log(log,
			"Return type %s of %s() doesn't match type %s of %s()\n",
			btf_type_str(t1), fn1,
			btf_type_str(t2), fn2);
		return -EINVAL;
	}

	for (i = 0; i < nargs1; i++) {
		t1 = btf_type_skip_modifiers(btf1, args1[i].type, NULL);
		t2 = btf_type_skip_modifiers(btf2, args2[i].type, NULL);

		if (t1->info != t2->info) {
			bpf_log(log, "arg%d in %s() is %s while %s() has %s\n",
				i, fn1, btf_type_str(t1),
				fn2, btf_type_str(t2));
			return -EINVAL;
		}
		if (btf_type_has_size(t1) && t1->size != t2->size) {
			bpf_log(log,
				"arg%d in %s() has size %d while %s() has %d\n",
				i, fn1, t1->size,
				fn2, t2->size);
			return -EINVAL;
		}

		/* global functions are validated with scalars and pointers
		 * to context only. And only global functions can be replaced.
		 * Hence type check only those types.
		 */
		if (btf_type_is_int(t1) || btf_type_is_enum(t1))
			continue;
		if (!btf_type_is_ptr(t1)) {
			bpf_log(log,
				"arg%d in %s() has unrecognized type\n",
				i, fn1);
			return -EINVAL;
		}
		t1 = btf_type_skip_modifiers(btf1, t1->type, NULL);
		t2 = btf_type_skip_modifiers(btf2, t2->type, NULL);
		if (!btf_type_is_struct(t1)) {
			bpf_log(log,
				"arg%d in %s() is not a pointer to context\n",
				i, fn1);
			return -EINVAL;
		}
		if (!btf_type_is_struct(t2)) {
			bpf_log(log,
				"arg%d in %s() is not a pointer to context\n",
				i, fn2);
			return -EINVAL;
		}
		/* This is an optional check to make program writing easier.
		 * Compare names of structs and report an error to the user.
		 * btf_prepare_func_args() already checked that t2 struct
		 * is a context type. btf_prepare_func_args() will check
		 * later that t1 struct is a context type as well.
		 */
		s1 = btf_name_by_offset(btf1, t1->name_off);
		s2 = btf_name_by_offset(btf2, t2->name_off);
		if (strcmp(s1, s2)) {
			bpf_log(log,
				"arg%d %s(struct %s *) doesn't match %s(struct %s *)\n",
				i, fn1, s1, fn2, s2);
			return -EINVAL;
		}
	}
	return 0;
}

/* Compare BTFs of given program with BTF of target program */
int btf_check_type_match(struct bpf_verifier_log *log, const struct bpf_prog *prog,
			 struct btf *btf2, const struct btf_type *t2)
{
	struct btf *btf1 = prog->aux->btf;
	const struct btf_type *t1;
	u32 btf_id = 0;

	if (!prog->aux->func_info) {
		bpf_log(log, "Program extension requires BTF\n");
		return -EINVAL;
	}

	btf_id = prog->aux->func_info[0].type_id;
	if (!btf_id)
		return -EFAULT;

	t1 = btf_type_by_id(btf1, btf_id);
	if (!t1 || !btf_type_is_func(t1))
		return -EFAULT;

	return btf_check_func_type_match(log, btf1, t1, btf2, t2);
}

static u32 *reg2btf_ids[__BPF_REG_TYPE_MAX] = {
#ifdef CONFIG_NET
	[PTR_TO_SOCKET] = &btf_sock_ids[BTF_SOCK_TYPE_SOCK],
	[PTR_TO_SOCK_COMMON] = &btf_sock_ids[BTF_SOCK_TYPE_SOCK_COMMON],
	[PTR_TO_TCP_SOCK] = &btf_sock_ids[BTF_SOCK_TYPE_TCP],
#endif
};

static int btf_check_func_arg_match(struct bpf_verifier_env *env,
				    const struct btf *btf, u32 func_id,
				    struct bpf_reg_state *regs,
				    bool ptr_to_mem_ok)
{
	struct bpf_verifier_log *log = &env->log;
	const char *func_name, *ref_tname;
	const struct btf_type *t, *ref_t;
	const struct btf_param *args;
	u32 i, nargs, ref_id;

	t = btf_type_by_id(btf, func_id);
	if (!t || !btf_type_is_func(t)) {
		/* These checks were already done by the verifier while loading
		 * struct bpf_func_info or in add_kfunc_call().
		 */
		bpf_log(log, "BTF of func_id %u doesn't point to KIND_FUNC\n",
			func_id);
		return -EFAULT;
	}
	func_name = btf_name_by_offset(btf, t->name_off);

	t = btf_type_by_id(btf, t->type);
	if (!t || !btf_type_is_func_proto(t)) {
		bpf_log(log, "Invalid BTF of func %s\n", func_name);
		return -EFAULT;
	}
	args = (const struct btf_param *)(t + 1);
	nargs = btf_type_vlen(t);
	if (nargs > MAX_BPF_FUNC_REG_ARGS) {
		bpf_log(log, "Function %s has %d > %d args\n", func_name, nargs,
			MAX_BPF_FUNC_REG_ARGS);
		return -EINVAL;
	}

	/* check that BTF function arguments match actual types that the
	 * verifier sees.
	 */
	for (i = 0; i < nargs; i++) {
		u32 regno = i + 1;
		struct bpf_reg_state *reg = &regs[regno];

		t = btf_type_skip_modifiers(btf, args[i].type, NULL);
		if (btf_type_is_scalar(t)) {
			if (reg->type == SCALAR_VALUE)
				continue;
			bpf_log(log, "R%d is not a scalar\n", regno);
			return -EINVAL;
		}

		if (!btf_type_is_ptr(t)) {
			bpf_log(log, "Unrecognized arg#%d type %s\n",
				i, btf_type_str(t));
			return -EINVAL;
		}

		ref_t = btf_type_skip_modifiers(btf, t->type, &ref_id);
		ref_tname = btf_name_by_offset(btf, ref_t->name_off);
		if (btf_is_kernel(btf)) {
			const struct btf_type *reg_ref_t;
			const struct btf *reg_btf;
			const char *reg_ref_tname;
			u32 reg_ref_id;

			if (!btf_type_is_struct(ref_t)) {
				bpf_log(log, "kernel function %s args#%d pointer type %s %s is not supported\n",
					func_name, i, btf_type_str(ref_t),
					ref_tname);
				return -EINVAL;
			}

			if (reg->type == PTR_TO_BTF_ID) {
				reg_btf = reg->btf;
				reg_ref_id = reg->btf_id;
			} else if (reg2btf_ids[reg->type]) {
				reg_btf = btf_vmlinux;
				reg_ref_id = *reg2btf_ids[reg->type];
			} else {
				bpf_log(log, "kernel function %s args#%d expected pointer to %s %s but R%d is not a pointer to btf_id\n",
					func_name, i,
					btf_type_str(ref_t), ref_tname, regno);
				return -EINVAL;
			}

			reg_ref_t = btf_type_skip_modifiers(reg_btf, reg_ref_id,
							    &reg_ref_id);
			reg_ref_tname = btf_name_by_offset(reg_btf,
							   reg_ref_t->name_off);
			if (!btf_struct_ids_match(log, reg_btf, reg_ref_id,
						  reg->off, btf, ref_id)) {
				bpf_log(log, "kernel function %s args#%d expected pointer to %s %s but R%d has a pointer to %s %s\n",
					func_name, i,
					btf_type_str(ref_t), ref_tname,
					regno, btf_type_str(reg_ref_t),
					reg_ref_tname);
				return -EINVAL;
			}
		} else if (btf_get_prog_ctx_type(log, btf, t,
						 env->prog->type, i)) {
			/* If function expects ctx type in BTF check that caller
			 * is passing PTR_TO_CTX.
			 */
			if (reg->type != PTR_TO_CTX) {
				bpf_log(log,
					"arg#%d expected pointer to ctx, but got %s\n",
					i, btf_type_str(t));
				return -EINVAL;
			}
			if (check_ctx_reg(env, reg, regno))
				return -EINVAL;
		} else if (ptr_to_mem_ok) {
			const struct btf_type *resolve_ret;
			u32 type_size;

			resolve_ret = btf_resolve_size(btf, ref_t, &type_size);
			if (IS_ERR(resolve_ret)) {
				bpf_log(log,
					"arg#%d reference type('%s %s') size cannot be determined: %ld\n",
					i, btf_type_str(ref_t), ref_tname,
					PTR_ERR(resolve_ret));
				return -EINVAL;
			}

			if (check_mem_reg(env, reg, regno, type_size))
				return -EINVAL;
		} else {
			return -EINVAL;
		}
	}

	return 0;
}

/* Compare BTF of a function with given bpf_reg_state.
 * Returns:
 * EFAULT - there is a verifier bug. Abort verification.
 * EINVAL - there is a type mismatch or BTF is not available.
 * 0 - BTF matches with what bpf_reg_state expects.
 * Only PTR_TO_CTX and SCALAR_VALUE states are recognized.
 */
int btf_check_subprog_arg_match(struct bpf_verifier_env *env, int subprog,
				struct bpf_reg_state *regs)
{
	struct bpf_prog *prog = env->prog;
	struct btf *btf = prog->aux->btf;
	bool is_global;
	u32 btf_id;
	int err;

	if (!prog->aux->func_info)
		return -EINVAL;

	btf_id = prog->aux->func_info[subprog].type_id;
	if (!btf_id)
		return -EFAULT;

	if (prog->aux->func_info_aux[subprog].unreliable)
		return -EINVAL;

	is_global = prog->aux->func_info_aux[subprog].linkage == BTF_FUNC_GLOBAL;
	err = btf_check_func_arg_match(env, btf, btf_id, regs, is_global);

	/* Compiler optimizations can remove arguments from static functions
	 * or mismatched type can be passed into a global function.
	 * In such cases mark the function as unreliable from BTF point of view.
	 */
	if (err)
		prog->aux->func_info_aux[subprog].unreliable = true;
	return err;
}

int btf_check_kfunc_arg_match(struct bpf_verifier_env *env,
			      const struct btf *btf, u32 func_id,
			      struct bpf_reg_state *regs)
{
	return btf_check_func_arg_match(env, btf, func_id, regs, false);
}

/* Convert BTF of a function into bpf_reg_state if possible
 * Returns:
 * EFAULT - there is a verifier bug. Abort verification.
 * EINVAL - cannot convert BTF.
 * 0 - Successfully converted BTF into bpf_reg_state
 * (either PTR_TO_CTX or SCALAR_VALUE).
 */
int btf_prepare_func_args(struct bpf_verifier_env *env, int subprog,
			  struct bpf_reg_state *regs)
{
	struct bpf_verifier_log *log = &env->log;
	struct bpf_prog *prog = env->prog;
	enum bpf_prog_type prog_type = prog->type;
	struct btf *btf = prog->aux->btf;
	const struct btf_param *args;
	const struct btf_type *t, *ref_t;
	u32 i, nargs, btf_id;
	const char *tname;

	if (!prog->aux->func_info ||
	    prog->aux->func_info_aux[subprog].linkage != BTF_FUNC_GLOBAL) {
		bpf_log(log, "Verifier bug\n");
		return -EFAULT;
	}

	btf_id = prog->aux->func_info[subprog].type_id;
	if (!btf_id) {
		bpf_log(log, "Global functions need valid BTF\n");
		return -EFAULT;
	}

	t = btf_type_by_id(btf, btf_id);
	if (!t || !btf_type_is_func(t)) {
		/* These checks were already done by the verifier while loading
		 * struct bpf_func_info
		 */
		bpf_log(log, "BTF of func#%d doesn't point to KIND_FUNC\n",
			subprog);
		return -EFAULT;
	}
	tname = btf_name_by_offset(btf, t->name_off);

	if (log->level & BPF_LOG_LEVEL)
		bpf_log(log, "Validating %s() func#%d...\n",
			tname, subprog);

	if (prog->aux->func_info_aux[subprog].unreliable) {
		bpf_log(log, "Verifier bug in function %s()\n", tname);
		return -EFAULT;
	}
	if (prog_type == BPF_PROG_TYPE_EXT)
		prog_type = prog->aux->dst_prog->type;

	t = btf_type_by_id(btf, t->type);
	if (!t || !btf_type_is_func_proto(t)) {
		bpf_log(log, "Invalid type of function %s()\n", tname);
		return -EFAULT;
	}
	args = (const struct btf_param *)(t + 1);
	nargs = btf_type_vlen(t);
	if (nargs > MAX_BPF_FUNC_REG_ARGS) {
		bpf_log(log, "Global function %s() with %d > %d args. Buggy compiler.\n",
			tname, nargs, MAX_BPF_FUNC_REG_ARGS);
		return -EINVAL;
	}
	/* check that function returns int */
	t = btf_type_by_id(btf, t->type);
	while (btf_type_is_modifier(t))
		t = btf_type_by_id(btf, t->type);
	if (!btf_type_is_int(t) && !btf_type_is_enum(t)) {
		bpf_log(log,
			"Global function %s() doesn't return scalar. Only those are supported.\n",
			tname);
		return -EINVAL;
	}
	/* Convert BTF function arguments into verifier types.
	 * Only PTR_TO_CTX and SCALAR are supported atm.
	 */
	for (i = 0; i < nargs; i++) {
		struct bpf_reg_state *reg = &regs[i + 1];

		t = btf_type_by_id(btf, args[i].type);
		while (btf_type_is_modifier(t))
			t = btf_type_by_id(btf, t->type);
		if (btf_type_is_int(t) || btf_type_is_enum(t)) {
			reg->type = SCALAR_VALUE;
			continue;
		}
		if (btf_type_is_ptr(t)) {
			if (btf_get_prog_ctx_type(log, btf, t, prog_type, i)) {
				reg->type = PTR_TO_CTX;
				continue;
			}

			t = btf_type_skip_modifiers(btf, t->type, NULL);

			ref_t = btf_resolve_size(btf, t, &reg->mem_size);
			if (IS_ERR(ref_t)) {
				bpf_log(log,
				    "arg#%d reference type('%s %s') size cannot be determined: %ld\n",
				    i, btf_type_str(t), btf_name_by_offset(btf, t->name_off),
					PTR_ERR(ref_t));
				return -EINVAL;
			}

			reg->type = PTR_TO_MEM_OR_NULL;
			reg->id = ++env->id_gen;

			continue;
		}
		bpf_log(log, "Arg#%d type %s in %s() is not supported yet.\n",
			i, btf_kind_str[BTF_INFO_KIND(t->info)], tname);
		return -EINVAL;
	}
	return 0;
}

static void btf_type_show(const struct btf *btf, u32 type_id, void *obj,
			  struct btf_show *show)
{
	const struct btf_type *t = btf_type_by_id(btf, type_id);

	show->btf = btf;
	memset(&show->state, 0, sizeof(show->state));
	memset(&show->obj, 0, sizeof(show->obj));

	btf_type_ops(t)->show(btf, t, type_id, obj, 0, show);
}

static void btf_seq_show(struct btf_show *show, const char *fmt,
			 va_list args)
{
	seq_vprintf((struct seq_file *)show->target, fmt, args);
}

int btf_type_seq_show_flags(const struct btf *btf, u32 type_id,
			    void *obj, struct seq_file *m, u64 flags)
{
	struct btf_show sseq;

	sseq.target = m;
	sseq.showfn = btf_seq_show;
	sseq.flags = flags;

	btf_type_show(btf, type_id, obj, &sseq);

	return sseq.state.status;
}

void btf_type_seq_show(const struct btf *btf, u32 type_id, void *obj,
		       struct seq_file *m)
{
	(void) btf_type_seq_show_flags(btf, type_id, obj, m,
				       BTF_SHOW_NONAME | BTF_SHOW_COMPACT |
				       BTF_SHOW_ZERO | BTF_SHOW_UNSAFE);
}

struct btf_show_snprintf {
	struct btf_show show;
	int len_left;		/* space left in string */
	int len;		/* length we would have written */
};

static void btf_snprintf_show(struct btf_show *show, const char *fmt,
			      va_list args)
{
	struct btf_show_snprintf *ssnprintf = (struct btf_show_snprintf *)show;
	int len;

	len = vsnprintf(show->target, ssnprintf->len_left, fmt, args);

	if (len < 0) {
		ssnprintf->len_left = 0;
		ssnprintf->len = len;
	} else if (len > ssnprintf->len_left) {
		/* no space, drive on to get length we would have written */
		ssnprintf->len_left = 0;
		ssnprintf->len += len;
	} else {
		ssnprintf->len_left -= len;
		ssnprintf->len += len;
		show->target += len;
	}
}

int btf_type_snprintf_show(const struct btf *btf, u32 type_id, void *obj,
			   char *buf, int len, u64 flags)
{
	struct btf_show_snprintf ssnprintf;

	ssnprintf.show.target = buf;
	ssnprintf.show.flags = flags;
	ssnprintf.show.showfn = btf_snprintf_show;
	ssnprintf.len_left = len;
	ssnprintf.len = 0;

	btf_type_show(btf, type_id, obj, (struct btf_show *)&ssnprintf);

	/* If we encontered an error, return it. */
	if (ssnprintf.show.state.status)
		return ssnprintf.show.state.status;

	/* Otherwise return length we would have written */
	return ssnprintf.len;
}

#ifdef CONFIG_PROC_FS
static void bpf_btf_show_fdinfo(struct seq_file *m, struct file *filp)
{
	const struct btf *btf = filp->private_data;

	seq_printf(m, "btf_id:\t%u\n", btf->id);
}
#endif

static int btf_release(struct inode *inode, struct file *filp)
{
	btf_put(filp->private_data);
	return 0;
}

const struct file_operations btf_fops = {
#ifdef CONFIG_PROC_FS
	.show_fdinfo	= bpf_btf_show_fdinfo,
#endif
	.release	= btf_release,
};

static int __btf_new_fd(struct btf *btf)
{
	return anon_inode_getfd("btf", &btf_fops, btf, O_RDONLY | O_CLOEXEC);
}

int btf_new_fd(const union bpf_attr *attr, bpfptr_t uattr)
{
	struct btf *btf;
	int ret;

	btf = btf_parse(make_bpfptr(attr->btf, uattr.is_kernel),
			attr->btf_size, attr->btf_log_level,
			u64_to_user_ptr(attr->btf_log_buf),
			attr->btf_log_size);
	if (IS_ERR(btf))
		return PTR_ERR(btf);

	ret = btf_alloc_id(btf);
	if (ret) {
		btf_free(btf);
		return ret;
	}

	/*
	 * The BTF ID is published to the userspace.
	 * All BTF free must go through call_rcu() from
	 * now on (i.e. free by calling btf_put()).
	 */

	ret = __btf_new_fd(btf);
	if (ret < 0)
		btf_put(btf);

	return ret;
}

struct btf *btf_get_by_fd(int fd)
{
	struct btf *btf;
	struct fd f;

	f = fdget(fd);

	if (!f.file)
		return ERR_PTR(-EBADF);

	if (f.file->f_op != &btf_fops) {
		fdput(f);
		return ERR_PTR(-EINVAL);
	}

	btf = f.file->private_data;
	refcount_inc(&btf->refcnt);
	fdput(f);

	return btf;
}

int btf_get_info_by_fd(const struct btf *btf,
		       const union bpf_attr *attr,
		       union bpf_attr __user *uattr)
{
	struct bpf_btf_info __user *uinfo;
	struct bpf_btf_info info;
	u32 info_copy, btf_copy;
	void __user *ubtf;
	char __user *uname;
	u32 uinfo_len, uname_len, name_len;
	int ret = 0;

	uinfo = u64_to_user_ptr(attr->info.info);
	uinfo_len = attr->info.info_len;

	info_copy = min_t(u32, uinfo_len, sizeof(info));
	memset(&info, 0, sizeof(info));
	if (copy_from_user(&info, uinfo, info_copy))
		return -EFAULT;

	info.id = btf->id;
	ubtf = u64_to_user_ptr(info.btf);
	btf_copy = min_t(u32, btf->data_size, info.btf_size);
	if (copy_to_user(ubtf, btf->data, btf_copy))
		return -EFAULT;
	info.btf_size = btf->data_size;

	info.kernel_btf = btf->kernel_btf;

	uname = u64_to_user_ptr(info.name);
	uname_len = info.name_len;
	if (!uname ^ !uname_len)
		return -EINVAL;

	name_len = strlen(btf->name);
	info.name_len = name_len;

	if (uname) {
		if (uname_len >= name_len + 1) {
			if (copy_to_user(uname, btf->name, name_len + 1))
				return -EFAULT;
		} else {
			char zero = '\0';

			if (copy_to_user(uname, btf->name, uname_len - 1))
				return -EFAULT;
			if (put_user(zero, uname + uname_len - 1))
				return -EFAULT;
			/* let user-space know about too short buffer */
			ret = -ENOSPC;
		}
	}

	if (copy_to_user(uinfo, &info, info_copy) ||
	    put_user(info_copy, &uattr->info.info_len))
		return -EFAULT;

	return ret;
}

int btf_get_fd_by_id(u32 id)
{
	struct btf *btf;
	int fd;

	rcu_read_lock();
	btf = idr_find(&btf_idr, id);
	if (!btf || !refcount_inc_not_zero(&btf->refcnt))
		btf = ERR_PTR(-ENOENT);
	rcu_read_unlock();

	if (IS_ERR(btf))
		return PTR_ERR(btf);

	fd = __btf_new_fd(btf);
	if (fd < 0)
		btf_put(btf);

	return fd;
}

u32 btf_obj_id(const struct btf *btf)
{
	return btf->id;
}

bool btf_is_kernel(const struct btf *btf)
{
	return btf->kernel_btf;
}

bool btf_is_module(const struct btf *btf)
{
	return btf->kernel_btf && strcmp(btf->name, "vmlinux") != 0;
}

static int btf_id_cmp_func(const void *a, const void *b)
{
	const int *pa = a, *pb = b;

	return *pa - *pb;
}

bool btf_id_set_contains(const struct btf_id_set *set, u32 id)
{
	return bsearch(&id, set->ids, set->cnt, sizeof(u32), btf_id_cmp_func) != NULL;
}

#ifdef CONFIG_DEBUG_INFO_BTF_MODULES
struct btf_module {
	struct list_head list;
	struct module *module;
	struct btf *btf;
	struct bin_attribute *sysfs_attr;
};

static LIST_HEAD(btf_modules);
static DEFINE_MUTEX(btf_module_mutex);

static ssize_t
btf_module_read(struct file *file, struct kobject *kobj,
		struct bin_attribute *bin_attr,
		char *buf, loff_t off, size_t len)
{
	const struct btf *btf = bin_attr->private;

	memcpy(buf, btf->data + off, len);
	return len;
}

static int btf_module_notify(struct notifier_block *nb, unsigned long op,
			     void *module)
{
	struct btf_module *btf_mod, *tmp;
	struct module *mod = module;
	struct btf *btf;
	int err = 0;

	if (mod->btf_data_size == 0 ||
	    (op != MODULE_STATE_COMING && op != MODULE_STATE_GOING))
		goto out;

	switch (op) {
	case MODULE_STATE_COMING:
		btf_mod = kzalloc(sizeof(*btf_mod), GFP_KERNEL);
		if (!btf_mod) {
			err = -ENOMEM;
			goto out;
		}
		btf = btf_parse_module(mod->name, mod->btf_data, mod->btf_data_size);
		if (IS_ERR(btf)) {
			pr_warn("failed to validate module [%s] BTF: %ld\n",
				mod->name, PTR_ERR(btf));
			kfree(btf_mod);
			err = PTR_ERR(btf);
			goto out;
		}
		err = btf_alloc_id(btf);
		if (err) {
			btf_free(btf);
			kfree(btf_mod);
			goto out;
		}

		mutex_lock(&btf_module_mutex);
		btf_mod->module = module;
		btf_mod->btf = btf;
		list_add(&btf_mod->list, &btf_modules);
		mutex_unlock(&btf_module_mutex);

		if (IS_ENABLED(CONFIG_SYSFS)) {
			struct bin_attribute *attr;

			attr = kzalloc(sizeof(*attr), GFP_KERNEL);
			if (!attr)
				goto out;

			sysfs_bin_attr_init(attr);
			attr->attr.name = btf->name;
			attr->attr.mode = 0444;
			attr->size = btf->data_size;
			attr->private = btf;
			attr->read = btf_module_read;

			err = sysfs_create_bin_file(btf_kobj, attr);
			if (err) {
				pr_warn("failed to register module [%s] BTF in sysfs: %d\n",
					mod->name, err);
				kfree(attr);
				err = 0;
				goto out;
			}

			btf_mod->sysfs_attr = attr;
		}

		break;
	case MODULE_STATE_GOING:
		mutex_lock(&btf_module_mutex);
		list_for_each_entry_safe(btf_mod, tmp, &btf_modules, list) {
			if (btf_mod->module != module)
				continue;

			list_del(&btf_mod->list);
			if (btf_mod->sysfs_attr)
				sysfs_remove_bin_file(btf_kobj, btf_mod->sysfs_attr);
			btf_put(btf_mod->btf);
			kfree(btf_mod->sysfs_attr);
			kfree(btf_mod);
			break;
		}
		mutex_unlock(&btf_module_mutex);
		break;
	}
out:
	return notifier_from_errno(err);
}

static struct notifier_block btf_module_nb = {
	.notifier_call = btf_module_notify,
};

static int __init btf_module_init(void)
{
	register_module_notifier(&btf_module_nb);
	return 0;
}

fs_initcall(btf_module_init);
#endif /* CONFIG_DEBUG_INFO_BTF_MODULES */

struct module *btf_try_get_module(const struct btf *btf)
{
	struct module *res = NULL;
#ifdef CONFIG_DEBUG_INFO_BTF_MODULES
	struct btf_module *btf_mod, *tmp;

	mutex_lock(&btf_module_mutex);
	list_for_each_entry_safe(btf_mod, tmp, &btf_modules, list) {
		if (btf_mod->btf != btf)
			continue;

		if (try_module_get(btf_mod->module))
			res = btf_mod->module;

		break;
	}
	mutex_unlock(&btf_module_mutex);
#endif

	return res;
}

BPF_CALL_4(bpf_btf_find_by_name_kind, char *, name, int, name_sz, u32, kind, int, flags)
{
	struct btf *btf;
	long ret;

	if (flags)
		return -EINVAL;

	if (name_sz <= 1 || name[name_sz - 1])
		return -EINVAL;

	btf = bpf_get_btf_vmlinux();
	if (IS_ERR(btf))
		return PTR_ERR(btf);

	ret = btf_find_by_name_kind(btf, name, kind);
	/* ret is never zero, since btf_find_by_name_kind returns
	 * positive btf_id or negative error.
	 */
	if (ret < 0) {
		struct btf *mod_btf;
		int id;

		/* If name is not found in vmlinux's BTF then search in module's BTFs */
		spin_lock_bh(&btf_idr_lock);
		idr_for_each_entry(&btf_idr, mod_btf, id) {
			if (!btf_is_module(mod_btf))
				continue;
			/* linear search could be slow hence unlock/lock
			 * the IDR to avoiding holding it for too long
			 */
			btf_get(mod_btf);
			spin_unlock_bh(&btf_idr_lock);
			ret = btf_find_by_name_kind(mod_btf, name, kind);
			if (ret > 0) {
				int btf_obj_fd;

				btf_obj_fd = __btf_new_fd(mod_btf);
				if (btf_obj_fd < 0) {
					btf_put(mod_btf);
					return btf_obj_fd;
				}
				return ret | (((u64)btf_obj_fd) << 32);
			}
			spin_lock_bh(&btf_idr_lock);
			btf_put(mod_btf);
		}
		spin_unlock_bh(&btf_idr_lock);
	}
	return ret;
}

const struct bpf_func_proto bpf_btf_find_by_name_kind_proto = {
	.func		= bpf_btf_find_by_name_kind,
	.gpl_only	= false,
	.ret_type	= RET_INTEGER,
	.arg1_type	= ARG_PTR_TO_MEM,
	.arg2_type	= ARG_CONST_SIZE,
	.arg3_type	= ARG_ANYTHING,
	.arg4_type	= ARG_ANYTHING,
};

<<<<<<< HEAD
BTF_ID_LIST_GLOBAL_SINGLE(btf_task_struct_ids, struct, task_struct)
=======
BTF_ID_LIST_GLOBAL_SINGLE(btf_task_struct_ids, struct, task_struct)

/* BTF ID set registration API for modules */

#ifdef CONFIG_DEBUG_INFO_BTF_MODULES

void register_kfunc_btf_id_set(struct kfunc_btf_id_list *l,
			       struct kfunc_btf_id_set *s)
{
	mutex_lock(&l->mutex);
	list_add(&s->list, &l->list);
	mutex_unlock(&l->mutex);
}
EXPORT_SYMBOL_GPL(register_kfunc_btf_id_set);

void unregister_kfunc_btf_id_set(struct kfunc_btf_id_list *l,
				 struct kfunc_btf_id_set *s)
{
	mutex_lock(&l->mutex);
	list_del_init(&s->list);
	mutex_unlock(&l->mutex);
}
EXPORT_SYMBOL_GPL(unregister_kfunc_btf_id_set);

bool bpf_check_mod_kfunc_call(struct kfunc_btf_id_list *klist, u32 kfunc_id,
			      struct module *owner)
{
	struct kfunc_btf_id_set *s;

	mutex_lock(&klist->mutex);
	list_for_each_entry(s, &klist->list, list) {
		if (s->owner == owner && btf_id_set_contains(s->set, kfunc_id)) {
			mutex_unlock(&klist->mutex);
			return true;
		}
	}
	mutex_unlock(&klist->mutex);
	return false;
}

#define DEFINE_KFUNC_BTF_ID_LIST(name)                                         \
	struct kfunc_btf_id_list name = { LIST_HEAD_INIT(name.list),           \
					  __MUTEX_INITIALIZER(name.mutex) };   \
	EXPORT_SYMBOL_GPL(name)

DEFINE_KFUNC_BTF_ID_LIST(bpf_tcp_ca_kfunc_list);
DEFINE_KFUNC_BTF_ID_LIST(prog_test_kfunc_list);

#endif
>>>>>>> df0cc57e
<|MERGE_RESOLUTION|>--- conflicted
+++ resolved
@@ -3089,44 +3089,11 @@
 			return -EINVAL;
 		off /= 8;
 		if (off % align)
-<<<<<<< HEAD
 			return -EINVAL;
 	}
 	return off;
 }
 
-static int btf_find_datasec_var(const struct btf *btf, const struct btf_type *t,
-				const char *name, int sz, int align)
-{
-	const struct btf_var_secinfo *vsi;
-	u32 i, off = -ENOENT;
-
-	for_each_vsi(i, t, vsi) {
-		const struct btf_type *var = btf_type_by_id(btf, vsi->type);
-		const struct btf_type *var_type = btf_type_by_id(btf, var->type);
-
-		if (!__btf_type_is_struct(var_type))
-			continue;
-		if (var_type->size != sz)
-			continue;
-		if (vsi->size != sz)
-			continue;
-		if (strcmp(__btf_name_by_offset(btf, var_type->name_off), name))
-			continue;
-		if (off != -ENOENT)
-			/* only one such field is allowed */
-			return -E2BIG;
-		off = vsi->offset;
-		if (off % align)
-=======
->>>>>>> df0cc57e
-			return -EINVAL;
-	}
-	return off;
-}
-
-<<<<<<< HEAD
-=======
 static int btf_find_datasec_var(const struct btf *btf, const struct btf_type *t,
 				const char *name, int sz, int align)
 {
@@ -3155,7 +3122,6 @@
 	return off;
 }
 
->>>>>>> df0cc57e
 static int btf_find_field(const struct btf *btf, const struct btf_type *t,
 			  const char *name, int sz, int align)
 {
@@ -6376,9 +6342,6 @@
 	.arg4_type	= ARG_ANYTHING,
 };
 
-<<<<<<< HEAD
-BTF_ID_LIST_GLOBAL_SINGLE(btf_task_struct_ids, struct, task_struct)
-=======
 BTF_ID_LIST_GLOBAL_SINGLE(btf_task_struct_ids, struct, task_struct)
 
 /* BTF ID set registration API for modules */
@@ -6427,5 +6390,4 @@
 DEFINE_KFUNC_BTF_ID_LIST(bpf_tcp_ca_kfunc_list);
 DEFINE_KFUNC_BTF_ID_LIST(prog_test_kfunc_list);
 
-#endif
->>>>>>> df0cc57e
+#endif