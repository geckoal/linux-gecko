#ifndef INT_BLK_MQ_H
#define INT_BLK_MQ_H

struct blk_mq_ctx {
	struct {
		spinlock_t		lock;
		struct list_head	rq_list;
	}  ____cacheline_aligned_in_smp;

	unsigned int		cpu;
	unsigned int		index_hw;
	unsigned int		ipi_redirect;

	/* incremented at dispatch time */
	unsigned long		rq_dispatched[2];
	unsigned long		rq_merged;

	/* incremented at completion time */
	unsigned long		____cacheline_aligned_in_smp rq_completed[2];

	struct request_queue	*queue;
	struct kobject		kobj;
};

void __blk_mq_complete_request(struct request *rq);
void blk_mq_run_request(struct request *rq, bool run_queue, bool async);
void blk_mq_run_hw_queue(struct blk_mq_hw_ctx *hctx, bool async);
void blk_mq_init_flush(struct request_queue *q);
void blk_mq_drain_queue(struct request_queue *q);
void blk_mq_free_queue(struct request_queue *q);
<<<<<<< HEAD
=======
void blk_mq_rq_init(struct blk_mq_hw_ctx *hctx, struct request *rq);
>>>>>>> e3703f8c

/*
 * CPU hotplug helpers
 */
struct blk_mq_cpu_notifier;
void blk_mq_init_cpu_notifier(struct blk_mq_cpu_notifier *notifier,
			      void (*fn)(void *, unsigned long, unsigned int),
			      void *data);
void blk_mq_register_cpu_notifier(struct blk_mq_cpu_notifier *notifier);
void blk_mq_unregister_cpu_notifier(struct blk_mq_cpu_notifier *notifier);
void blk_mq_cpu_init(void);

/*
 * CPU -> queue mappings
 */
struct blk_mq_reg;
extern unsigned int *blk_mq_make_queue_map(struct blk_mq_reg *reg);
extern int blk_mq_update_queue_map(unsigned int *map, unsigned int nr_queues);

void blk_mq_add_timer(struct request *rq);

#endif<|MERGE_RESOLUTION|>--- conflicted
+++ resolved
@@ -28,10 +28,7 @@
 void blk_mq_init_flush(struct request_queue *q);
 void blk_mq_drain_queue(struct request_queue *q);
 void blk_mq_free_queue(struct request_queue *q);
-<<<<<<< HEAD
-=======
 void blk_mq_rq_init(struct blk_mq_hw_ctx *hctx, struct request *rq);
->>>>>>> e3703f8c
 
 /*
  * CPU hotplug helpers
