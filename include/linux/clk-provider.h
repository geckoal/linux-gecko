/* SPDX-License-Identifier: GPL-2.0 */
/*
 *  Copyright (c) 2010-2011 Jeremy Kerr <jeremy.kerr@canonical.com>
 *  Copyright (C) 2011-2012 Linaro Ltd <mturquette@linaro.org>
 */
#ifndef __LINUX_CLK_PROVIDER_H
#define __LINUX_CLK_PROVIDER_H

#include <linux/of.h>
#include <linux/of_clk.h>

/*
 * flags used across common struct clk.  these flags should only affect the
 * top-level framework.  custom flags for dealing with hardware specifics
 * belong in struct clk_foo
 *
 * Please update clk_flags[] in drivers/clk/clk.c when making changes here!
 */
#define CLK_SET_RATE_GATE	BIT(0) /* must be gated across rate change */
#define CLK_SET_PARENT_GATE	BIT(1) /* must be gated across re-parent */
#define CLK_SET_RATE_PARENT	BIT(2) /* propagate rate change up one level */
#define CLK_IGNORE_UNUSED	BIT(3) /* do not gate even if unused */
				/* unused */
				/* unused */
#define CLK_GET_RATE_NOCACHE	BIT(6) /* do not use the cached clk rate */
#define CLK_SET_RATE_NO_REPARENT BIT(7) /* don't re-parent on rate change */
#define CLK_GET_ACCURACY_NOCACHE BIT(8) /* do not use the cached clk accuracy */
#define CLK_RECALC_NEW_RATES	BIT(9) /* recalc rates after notifications */
#define CLK_SET_RATE_UNGATE	BIT(10) /* clock needs to run to set rate */
#define CLK_IS_CRITICAL		BIT(11) /* do not gate, ever */
/* parents need enable during gate/ungate, set rate and re-parent */
#define CLK_OPS_PARENT_ENABLE	BIT(12)
/* duty cycle call may be forwarded to the parent clock */
#define CLK_DUTY_CYCLE_PARENT	BIT(13)

struct clk;
struct clk_hw;
struct clk_core;
struct dentry;

/**
 * struct clk_rate_request - Structure encoding the clk constraints that
 * a clock user might require.
 *
 * @rate:		Requested clock rate. This field will be adjusted by
 *			clock drivers according to hardware capabilities.
 * @min_rate:		Minimum rate imposed by clk users.
 * @max_rate:		Maximum rate imposed by clk users.
 * @best_parent_rate:	The best parent rate a parent can provide to fulfill the
 *			requested constraints.
 * @best_parent_hw:	The most appropriate parent clock that fulfills the
 *			requested constraints.
 *
 */
struct clk_rate_request {
	unsigned long rate;
	unsigned long min_rate;
	unsigned long max_rate;
	unsigned long best_parent_rate;
	struct clk_hw *best_parent_hw;
};

/**
 * struct clk_duty - Structure encoding the duty cycle ratio of a clock
 *
 * @num:	Numerator of the duty cycle ratio
 * @den:	Denominator of the duty cycle ratio
 */
struct clk_duty {
	unsigned int num;
	unsigned int den;
};

/**
 * struct clk_ops -  Callback operations for hardware clocks; these are to
 * be provided by the clock implementation, and will be called by drivers
 * through the clk_* api.
 *
 * @prepare:	Prepare the clock for enabling. This must not return until
 *		the clock is fully prepared, and it's safe to call clk_enable.
 *		This callback is intended to allow clock implementations to
 *		do any initialisation that may sleep. Called with
 *		prepare_lock held.
 *
 * @unprepare:	Release the clock from its prepared state. This will typically
 *		undo any work done in the @prepare callback. Called with
 *		prepare_lock held.
 *
 * @is_prepared: Queries the hardware to determine if the clock is prepared.
 *		This function is allowed to sleep. Optional, if this op is not
 *		set then the prepare count will be used.
 *
 * @unprepare_unused: Unprepare the clock atomically.  Only called from
 *		clk_disable_unused for prepare clocks with special needs.
 *		Called with prepare mutex held. This function may sleep.
 *
 * @enable:	Enable the clock atomically. This must not return until the
 *		clock is generating a valid clock signal, usable by consumer
 *		devices. Called with enable_lock held. This function must not
 *		sleep.
 *
 * @disable:	Disable the clock atomically. Called with enable_lock held.
 *		This function must not sleep.
 *
 * @is_enabled:	Queries the hardware to determine if the clock is enabled.
 *		This function must not sleep. Optional, if this op is not
 *		set then the enable count will be used.
 *
 * @disable_unused: Disable the clock atomically.  Only called from
 *		clk_disable_unused for gate clocks with special needs.
 *		Called with enable_lock held.  This function must not
 *		sleep.
 *
 * @save_context: Save the context of the clock in prepration for poweroff.
 *
 * @restore_context: Restore the context of the clock after a restoration
 *		of power.
 *
 * @recalc_rate: Recalculate the rate of this clock, by querying hardware. The
 *		parent rate is an input parameter.  It is up to the caller to
 *		ensure that the prepare_mutex is held across this call.
 *		Returns the calculated rate.  Optional, but recommended - if
 *		this op is not set then clock rate will be initialized to 0.
 *
 * @round_rate:	Given a target rate as input, returns the closest rate actually
 *		supported by the clock. The parent rate is an input/output
 *		parameter.
 *
 * @determine_rate: Given a target rate as input, returns the closest rate
 *		actually supported by the clock, and optionally the parent clock
 *		that should be used to provide the clock rate.
 *
 * @set_parent:	Change the input source of this clock; for clocks with multiple
 *		possible parents specify a new parent by passing in the index
 *		as a u8 corresponding to the parent in either the .parent_names
 *		or .parents arrays.  This function in affect translates an
 *		array index into the value programmed into the hardware.
 *		Returns 0 on success, -EERROR otherwise.
 *
 * @get_parent:	Queries the hardware to determine the parent of a clock.  The
 *		return value is a u8 which specifies the index corresponding to
 *		the parent clock.  This index can be applied to either the
 *		.parent_names or .parents arrays.  In short, this function
 *		translates the parent value read from hardware into an array
 *		index.  Currently only called when the clock is initialized by
 *		__clk_init.  This callback is mandatory for clocks with
 *		multiple parents.  It is optional (and unnecessary) for clocks
 *		with 0 or 1 parents.
 *
 * @set_rate:	Change the rate of this clock. The requested rate is specified
 *		by the second argument, which should typically be the return
 *		of .round_rate call.  The third argument gives the parent rate
 *		which is likely helpful for most .set_rate implementation.
 *		Returns 0 on success, -EERROR otherwise.
 *
 * @set_rate_and_parent: Change the rate and the parent of this clock. The
 *		requested rate is specified by the second argument, which
 *		should typically be the return of .round_rate call.  The
 *		third argument gives the parent rate which is likely helpful
 *		for most .set_rate_and_parent implementation. The fourth
 *		argument gives the parent index. This callback is optional (and
 *		unnecessary) for clocks with 0 or 1 parents as well as
 *		for clocks that can tolerate switching the rate and the parent
 *		separately via calls to .set_parent and .set_rate.
 *		Returns 0 on success, -EERROR otherwise.
 *
 * @recalc_accuracy: Recalculate the accuracy of this clock. The clock accuracy
 *		is expressed in ppb (parts per billion). The parent accuracy is
 *		an input parameter.
 *		Returns the calculated accuracy.  Optional - if	this op is not
 *		set then clock accuracy will be initialized to parent accuracy
 *		or 0 (perfect clock) if clock has no parent.
 *
 * @get_phase:	Queries the hardware to get the current phase of a clock.
 *		Returned values are 0-359 degrees on success, negative
 *		error codes on failure.
 *
 * @set_phase:	Shift the phase this clock signal in degrees specified
 *		by the second argument. Valid values for degrees are
 *		0-359. Return 0 on success, otherwise -EERROR.
 *
 * @get_duty_cycle: Queries the hardware to get the current duty cycle ratio
 *              of a clock. Returned values denominator cannot be 0 and must be
 *              superior or equal to the numerator.
 *
 * @set_duty_cycle: Apply the duty cycle ratio to this clock signal specified by
 *              the numerator (2nd argurment) and denominator (3rd  argument).
 *              Argument must be a valid ratio (denominator > 0
 *              and >= numerator) Return 0 on success, otherwise -EERROR.
 *
 * @init:	Perform platform-specific initialization magic.
 *		This is not used by any of the basic clock types.
 *		This callback exist for HW which needs to perform some
 *		initialisation magic for CCF to get an accurate view of the
 *		clock. It may also be used dynamic resource allocation is
 *		required. It shall not used to deal with clock parameters,
 *		such as rate or parents.
 *		Returns 0 on success, -EERROR otherwise.
 *
 * @terminate:  Free any resource allocated by init.
 *
 * @debug_init:	Set up type-specific debugfs entries for this clock.  This
 *		is called once, after the debugfs directory entry for this
 *		clock has been created.  The dentry pointer representing that
 *		directory is provided as an argument.  Called with
 *		prepare_lock held.  Returns 0 on success, -EERROR otherwise.
 *
 *
 * The clk_enable/clk_disable and clk_prepare/clk_unprepare pairs allow
 * implementations to split any work between atomic (enable) and sleepable
 * (prepare) contexts.  If enabling a clock requires code that might sleep,
 * this must be done in clk_prepare.  Clock enable code that will never be
 * called in a sleepable context may be implemented in clk_enable.
 *
 * Typically, drivers will call clk_prepare when a clock may be needed later
 * (eg. when a device is opened), and clk_enable when the clock is actually
 * required (eg. from an interrupt). Note that clk_prepare MUST have been
 * called before clk_enable.
 */
struct clk_ops {
	int		(*prepare)(struct clk_hw *hw);
	void		(*unprepare)(struct clk_hw *hw);
	int		(*is_prepared)(struct clk_hw *hw);
	void		(*unprepare_unused)(struct clk_hw *hw);
	int		(*enable)(struct clk_hw *hw);
	void		(*disable)(struct clk_hw *hw);
	int		(*is_enabled)(struct clk_hw *hw);
	void		(*disable_unused)(struct clk_hw *hw);
	int		(*save_context)(struct clk_hw *hw);
	void		(*restore_context)(struct clk_hw *hw);
	unsigned long	(*recalc_rate)(struct clk_hw *hw,
					unsigned long parent_rate);
	long		(*round_rate)(struct clk_hw *hw, unsigned long rate,
					unsigned long *parent_rate);
	int		(*determine_rate)(struct clk_hw *hw,
					  struct clk_rate_request *req);
	int		(*set_parent)(struct clk_hw *hw, u8 index);
	u8		(*get_parent)(struct clk_hw *hw);
	int		(*set_rate)(struct clk_hw *hw, unsigned long rate,
				    unsigned long parent_rate);
	int		(*set_rate_and_parent)(struct clk_hw *hw,
				    unsigned long rate,
				    unsigned long parent_rate, u8 index);
	unsigned long	(*recalc_accuracy)(struct clk_hw *hw,
					   unsigned long parent_accuracy);
	int		(*get_phase)(struct clk_hw *hw);
	int		(*set_phase)(struct clk_hw *hw, int degrees);
	int		(*get_duty_cycle)(struct clk_hw *hw,
					  struct clk_duty *duty);
	int		(*set_duty_cycle)(struct clk_hw *hw,
					  struct clk_duty *duty);
	int		(*init)(struct clk_hw *hw);
	void		(*terminate)(struct clk_hw *hw);
	void		(*debug_init)(struct clk_hw *hw, struct dentry *dentry);
};

/**
 * struct clk_parent_data - clk parent information
 * @hw: parent clk_hw pointer (used for clk providers with internal clks)
 * @fw_name: parent name local to provider registering clk
 * @name: globally unique parent name (used as a fallback)
 * @index: parent index local to provider registering clk (if @fw_name absent)
 */
struct clk_parent_data {
	const struct clk_hw	*hw;
	const char		*fw_name;
	const char		*name;
	int			index;
};

/**
 * struct clk_init_data - holds init data that's common to all clocks and is
 * shared between the clock provider and the common clock framework.
 *
 * @name: clock name
 * @ops: operations this clock supports
 * @parent_names: array of string names for all possible parents
 * @parent_data: array of parent data for all possible parents (when some
 *               parents are external to the clk controller)
 * @parent_hws: array of pointers to all possible parents (when all parents
 *              are internal to the clk controller)
 * @num_parents: number of possible parents
 * @flags: framework-level hints and quirks
 */
struct clk_init_data {
	const char		*name;
	const struct clk_ops	*ops;
	/* Only one of the following three should be assigned */
	const char		* const *parent_names;
	const struct clk_parent_data	*parent_data;
	const struct clk_hw		**parent_hws;
	u8			num_parents;
	unsigned long		flags;
};

/**
 * struct clk_hw - handle for traversing from a struct clk to its corresponding
 * hardware-specific structure.  struct clk_hw should be declared within struct
 * clk_foo and then referenced by the struct clk instance that uses struct
 * clk_foo's clk_ops
 *
 * @core: pointer to the struct clk_core instance that points back to this
 * struct clk_hw instance
 *
 * @clk: pointer to the per-user struct clk instance that can be used to call
 * into the clk API
 *
 * @init: pointer to struct clk_init_data that contains the init data shared
 * with the common clock framework. This pointer will be set to NULL once
 * a clk_register() variant is called on this clk_hw pointer.
 */
struct clk_hw {
	struct clk_core *core;
	struct clk *clk;
	const struct clk_init_data *init;
};

/*
 * DOC: Basic clock implementations common to many platforms
 *
 * Each basic clock hardware type is comprised of a structure describing the
 * clock hardware, implementations of the relevant callbacks in struct clk_ops,
 * unique flags for that hardware type, a registration function and an
 * alternative macro for static initialization
 */

/**
 * struct clk_fixed_rate - fixed-rate clock
 * @hw:		handle between common and hardware-specific interfaces
 * @fixed_rate:	constant frequency of clock
 * @fixed_accuracy: constant accuracy of clock in ppb (parts per billion)
 * @flags:	hardware specific flags
 *
 * Flags:
 * * CLK_FIXED_RATE_PARENT_ACCURACY - Use the accuracy of the parent clk
 *                                    instead of what's set in @fixed_accuracy.
 */
struct clk_fixed_rate {
	struct		clk_hw hw;
	unsigned long	fixed_rate;
	unsigned long	fixed_accuracy;
	unsigned long	flags;
};

#define CLK_FIXED_RATE_PARENT_ACCURACY		BIT(0)

extern const struct clk_ops clk_fixed_rate_ops;
struct clk_hw *__clk_hw_register_fixed_rate(struct device *dev,
		struct device_node *np, const char *name,
		const char *parent_name, const struct clk_hw *parent_hw,
		const struct clk_parent_data *parent_data, unsigned long flags,
		unsigned long fixed_rate, unsigned long fixed_accuracy,
		unsigned long clk_fixed_flags, bool devm);
struct clk *clk_register_fixed_rate(struct device *dev, const char *name,
		const char *parent_name, unsigned long flags,
		unsigned long fixed_rate);
/**
 * clk_hw_register_fixed_rate - register fixed-rate clock with the clock
 * framework
 * @dev: device that is registering this clock
 * @name: name of this clock
 * @parent_name: name of clock's parent
 * @flags: framework-specific flags
 * @fixed_rate: non-adjustable clock rate
 */
#define clk_hw_register_fixed_rate(dev, name, parent_name, flags, fixed_rate)  \
	__clk_hw_register_fixed_rate((dev), NULL, (name), (parent_name), NULL, \
				     NULL, (flags), (fixed_rate), 0, 0, false)

/**
 * devm_clk_hw_register_fixed_rate - register fixed-rate clock with the clock
 * framework
 * @dev: device that is registering this clock
 * @name: name of this clock
 * @parent_name: name of clock's parent
 * @flags: framework-specific flags
 * @fixed_rate: non-adjustable clock rate
 */
#define devm_clk_hw_register_fixed_rate(dev, name, parent_name, flags, fixed_rate)  \
	__clk_hw_register_fixed_rate((dev), NULL, (name), (parent_name), NULL, \
				     NULL, (flags), (fixed_rate), 0, 0, true)
/**
 * clk_hw_register_fixed_rate_parent_hw - register fixed-rate clock with
 * the clock framework
 * @dev: device that is registering this clock
 * @name: name of this clock
 * @parent_hw: pointer to parent clk
 * @flags: framework-specific flags
 * @fixed_rate: non-adjustable clock rate
 */
#define clk_hw_register_fixed_rate_parent_hw(dev, name, parent_hw, flags,     \
					     fixed_rate)		      \
	__clk_hw_register_fixed_rate((dev), NULL, (name), NULL, (parent_hw),  \
				     NULL, (flags), (fixed_rate), 0, 0, false)
/**
 * clk_hw_register_fixed_rate_parent_data - register fixed-rate clock with
 * the clock framework
 * @dev: device that is registering this clock
 * @name: name of this clock
 * @parent_data: parent clk data
 * @flags: framework-specific flags
 * @fixed_rate: non-adjustable clock rate
 */
#define clk_hw_register_fixed_rate_parent_data(dev, name, parent_hw, flags,   \
					     fixed_rate)		      \
	__clk_hw_register_fixed_rate((dev), NULL, (name), NULL, NULL,	      \
				     (parent_data), (flags), (fixed_rate), 0, \
				     0, false)
/**
 * clk_hw_register_fixed_rate_with_accuracy - register fixed-rate clock with
 * the clock framework
 * @dev: device that is registering this clock
 * @name: name of this clock
 * @parent_name: name of clock's parent
 * @flags: framework-specific flags
 * @fixed_rate: non-adjustable clock rate
 * @fixed_accuracy: non-adjustable clock accuracy
 */
#define clk_hw_register_fixed_rate_with_accuracy(dev, name, parent_name,      \
						 flags, fixed_rate,	      \
						 fixed_accuracy)	      \
	__clk_hw_register_fixed_rate((dev), NULL, (name), (parent_name),      \
				     NULL, NULL, (flags), (fixed_rate),       \
				     (fixed_accuracy), 0, false)
/**
 * clk_hw_register_fixed_rate_with_accuracy_parent_hw - register fixed-rate
 * clock with the clock framework
 * @dev: device that is registering this clock
 * @name: name of this clock
 * @parent_hw: pointer to parent clk
 * @flags: framework-specific flags
 * @fixed_rate: non-adjustable clock rate
 * @fixed_accuracy: non-adjustable clock accuracy
 */
#define clk_hw_register_fixed_rate_with_accuracy_parent_hw(dev, name,	      \
		parent_hw, flags, fixed_rate, fixed_accuracy)		      \
	__clk_hw_register_fixed_rate((dev), NULL, (name), NULL, (parent_hw)   \
				     NULL, NULL, (flags), (fixed_rate),	      \
				     (fixed_accuracy), 0, false)
/**
 * clk_hw_register_fixed_rate_with_accuracy_parent_data - register fixed-rate
 * clock with the clock framework
 * @dev: device that is registering this clock
 * @name: name of this clock
 * @parent_data: name of clock's parent
 * @flags: framework-specific flags
 * @fixed_rate: non-adjustable clock rate
 * @fixed_accuracy: non-adjustable clock accuracy
 */
#define clk_hw_register_fixed_rate_with_accuracy_parent_data(dev, name,	      \
		parent_data, flags, fixed_rate, fixed_accuracy)		      \
	__clk_hw_register_fixed_rate((dev), NULL, (name), NULL, NULL,	      \
				     (parent_data), NULL, (flags),	      \
<<<<<<< HEAD
				     (fixed_rate), (fixed_accuracy), 0, false)
=======
				     (fixed_rate), (fixed_accuracy), 0)
>>>>>>> 6db6caba
/**
 * clk_hw_register_fixed_rate_parent_accuracy - register fixed-rate clock with
 * the clock framework
 * @dev: device that is registering this clock
 * @name: name of this clock
<<<<<<< HEAD
 * @parent_name: name of clock's parent
=======
 * @parent_data: name of clock's parent
>>>>>>> 6db6caba
 * @flags: framework-specific flags
 * @fixed_rate: non-adjustable clock rate
 */
#define clk_hw_register_fixed_rate_parent_accuracy(dev, name, parent_data,    \
						   flags, fixed_rate)	      \
	__clk_hw_register_fixed_rate((dev), NULL, (name), NULL, NULL,      \
				     (parent_data), (flags), (fixed_rate), 0,    \
<<<<<<< HEAD
				     CLK_FIXED_RATE_PARENT_ACCURACY, false)
=======
				     CLK_FIXED_RATE_PARENT_ACCURACY)
>>>>>>> 6db6caba

void clk_unregister_fixed_rate(struct clk *clk);
void clk_hw_unregister_fixed_rate(struct clk_hw *hw);

void of_fixed_clk_setup(struct device_node *np);

/**
 * struct clk_gate - gating clock
 *
 * @hw:		handle between common and hardware-specific interfaces
 * @reg:	register controlling gate
 * @bit_idx:	single bit controlling gate
 * @flags:	hardware-specific flags
 * @lock:	register lock
 *
 * Clock which can gate its output.  Implements .enable & .disable
 *
 * Flags:
 * CLK_GATE_SET_TO_DISABLE - by default this clock sets the bit at bit_idx to
 *	enable the clock.  Setting this flag does the opposite: setting the bit
 *	disable the clock and clearing it enables the clock
 * CLK_GATE_HIWORD_MASK - The gate settings are only in lower 16-bit
 *	of this register, and mask of gate bits are in higher 16-bit of this
 *	register.  While setting the gate bits, higher 16-bit should also be
 *	updated to indicate changing gate bits.
 * CLK_GATE_BIG_ENDIAN - by default little endian register accesses are used for
 *	the gate register.  Setting this flag makes the register accesses big
 *	endian.
 */
struct clk_gate {
	struct clk_hw hw;
	void __iomem	*reg;
	u8		bit_idx;
	u8		flags;
	spinlock_t	*lock;
};

#define to_clk_gate(_hw) container_of(_hw, struct clk_gate, hw)

#define CLK_GATE_SET_TO_DISABLE		BIT(0)
#define CLK_GATE_HIWORD_MASK		BIT(1)
#define CLK_GATE_BIG_ENDIAN		BIT(2)

extern const struct clk_ops clk_gate_ops;
struct clk_hw *__clk_hw_register_gate(struct device *dev,
		struct device_node *np, const char *name,
		const char *parent_name, const struct clk_hw *parent_hw,
		const struct clk_parent_data *parent_data,
		unsigned long flags,
		void __iomem *reg, u8 bit_idx,
		u8 clk_gate_flags, spinlock_t *lock);
struct clk *clk_register_gate(struct device *dev, const char *name,
		const char *parent_name, unsigned long flags,
		void __iomem *reg, u8 bit_idx,
		u8 clk_gate_flags, spinlock_t *lock);
/**
 * clk_hw_register_gate - register a gate clock with the clock framework
 * @dev: device that is registering this clock
 * @name: name of this clock
 * @parent_name: name of this clock's parent
 * @flags: framework-specific flags for this clock
 * @reg: register address to control gating of this clock
 * @bit_idx: which bit in the register controls gating of this clock
 * @clk_gate_flags: gate-specific flags for this clock
 * @lock: shared register lock for this clock
 */
#define clk_hw_register_gate(dev, name, parent_name, flags, reg, bit_idx,     \
			     clk_gate_flags, lock)			      \
	__clk_hw_register_gate((dev), NULL, (name), (parent_name), NULL,      \
			       NULL, (flags), (reg), (bit_idx),		      \
			       (clk_gate_flags), (lock))
/**
 * clk_hw_register_gate_parent_hw - register a gate clock with the clock
 * framework
 * @dev: device that is registering this clock
 * @name: name of this clock
 * @parent_hw: pointer to parent clk
 * @flags: framework-specific flags for this clock
 * @reg: register address to control gating of this clock
 * @bit_idx: which bit in the register controls gating of this clock
 * @clk_gate_flags: gate-specific flags for this clock
 * @lock: shared register lock for this clock
 */
#define clk_hw_register_gate_parent_hw(dev, name, parent_hw, flags, reg,      \
				       bit_idx, clk_gate_flags, lock)	      \
	__clk_hw_register_gate((dev), NULL, (name), NULL, (parent_hw),        \
			       NULL, (flags), (reg), (bit_idx),		      \
			       (clk_gate_flags), (lock))
/**
 * clk_hw_register_gate_parent_data - register a gate clock with the clock
 * framework
 * @dev: device that is registering this clock
 * @name: name of this clock
 * @parent_data: parent clk data
 * @flags: framework-specific flags for this clock
 * @reg: register address to control gating of this clock
 * @bit_idx: which bit in the register controls gating of this clock
 * @clk_gate_flags: gate-specific flags for this clock
 * @lock: shared register lock for this clock
 */
#define clk_hw_register_gate_parent_data(dev, name, parent_data, flags, reg,  \
				       bit_idx, clk_gate_flags, lock)	      \
	__clk_hw_register_gate((dev), NULL, (name), NULL, NULL, (parent_data), \
			       (flags), (reg), (bit_idx),		      \
			       (clk_gate_flags), (lock))
void clk_unregister_gate(struct clk *clk);
void clk_hw_unregister_gate(struct clk_hw *hw);
int clk_gate_is_enabled(struct clk_hw *hw);

struct clk_div_table {
	unsigned int	val;
	unsigned int	div;
};

/**
 * struct clk_divider - adjustable divider clock
 *
 * @hw:		handle between common and hardware-specific interfaces
 * @reg:	register containing the divider
 * @shift:	shift to the divider bit field
 * @width:	width of the divider bit field
 * @table:	array of value/divider pairs, last entry should have div = 0
 * @lock:	register lock
 *
 * Clock with an adjustable divider affecting its output frequency.  Implements
 * .recalc_rate, .set_rate and .round_rate
 *
 * @flags:
 * CLK_DIVIDER_ONE_BASED - by default the divisor is the value read from the
 *	register plus one.  If CLK_DIVIDER_ONE_BASED is set then the divider is
 *	the raw value read from the register, with the value of zero considered
 *	invalid, unless CLK_DIVIDER_ALLOW_ZERO is set.
 * CLK_DIVIDER_POWER_OF_TWO - clock divisor is 2 raised to the value read from
 *	the hardware register
 * CLK_DIVIDER_ALLOW_ZERO - Allow zero divisors.  For dividers which have
 *	CLK_DIVIDER_ONE_BASED set, it is possible to end up with a zero divisor.
 *	Some hardware implementations gracefully handle this case and allow a
 *	zero divisor by not modifying their input clock
 *	(divide by one / bypass).
 * CLK_DIVIDER_HIWORD_MASK - The divider settings are only in lower 16-bit
 *	of this register, and mask of divider bits are in higher 16-bit of this
 *	register.  While setting the divider bits, higher 16-bit should also be
 *	updated to indicate changing divider bits.
 * CLK_DIVIDER_ROUND_CLOSEST - Makes the best calculated divider to be rounded
 *	to the closest integer instead of the up one.
 * CLK_DIVIDER_READ_ONLY - The divider settings are preconfigured and should
 *	not be changed by the clock framework.
 * CLK_DIVIDER_MAX_AT_ZERO - For dividers which are like CLK_DIVIDER_ONE_BASED
 *	except when the value read from the register is zero, the divisor is
 *	2^width of the field.
 * CLK_DIVIDER_BIG_ENDIAN - By default little endian register accesses are used
 *	for the divider register.  Setting this flag makes the register accesses
 *	big endian.
 */
struct clk_divider {
	struct clk_hw	hw;
	void __iomem	*reg;
	u8		shift;
	u8		width;
	u8		flags;
	const struct clk_div_table	*table;
	spinlock_t	*lock;
};

#define clk_div_mask(width)	((1 << (width)) - 1)
#define to_clk_divider(_hw) container_of(_hw, struct clk_divider, hw)

#define CLK_DIVIDER_ONE_BASED		BIT(0)
#define CLK_DIVIDER_POWER_OF_TWO	BIT(1)
#define CLK_DIVIDER_ALLOW_ZERO		BIT(2)
#define CLK_DIVIDER_HIWORD_MASK		BIT(3)
#define CLK_DIVIDER_ROUND_CLOSEST	BIT(4)
#define CLK_DIVIDER_READ_ONLY		BIT(5)
#define CLK_DIVIDER_MAX_AT_ZERO		BIT(6)
#define CLK_DIVIDER_BIG_ENDIAN		BIT(7)

extern const struct clk_ops clk_divider_ops;
extern const struct clk_ops clk_divider_ro_ops;

unsigned long divider_recalc_rate(struct clk_hw *hw, unsigned long parent_rate,
		unsigned int val, const struct clk_div_table *table,
		unsigned long flags, unsigned long width);
long divider_round_rate_parent(struct clk_hw *hw, struct clk_hw *parent,
			       unsigned long rate, unsigned long *prate,
			       const struct clk_div_table *table,
			       u8 width, unsigned long flags);
long divider_ro_round_rate_parent(struct clk_hw *hw, struct clk_hw *parent,
				  unsigned long rate, unsigned long *prate,
				  const struct clk_div_table *table, u8 width,
				  unsigned long flags, unsigned int val);
int divider_get_val(unsigned long rate, unsigned long parent_rate,
		const struct clk_div_table *table, u8 width,
		unsigned long flags);

struct clk_hw *__clk_hw_register_divider(struct device *dev,
		struct device_node *np, const char *name,
		const char *parent_name, const struct clk_hw *parent_hw,
		const struct clk_parent_data *parent_data, unsigned long flags,
		void __iomem *reg, u8 shift, u8 width, u8 clk_divider_flags,
		const struct clk_div_table *table, spinlock_t *lock);
struct clk *clk_register_divider_table(struct device *dev, const char *name,
		const char *parent_name, unsigned long flags,
		void __iomem *reg, u8 shift, u8 width,
		u8 clk_divider_flags, const struct clk_div_table *table,
		spinlock_t *lock);
/**
 * clk_register_divider - register a divider clock with the clock framework
 * @dev: device registering this clock
 * @name: name of this clock
 * @parent_name: name of clock's parent
 * @flags: framework-specific flags
 * @reg: register address to adjust divider
 * @shift: number of bits to shift the bitfield
 * @width: width of the bitfield
 * @clk_divider_flags: divider-specific flags for this clock
 * @lock: shared register lock for this clock
 */
#define clk_register_divider(dev, name, parent_name, flags, reg, shift, width, \
			     clk_divider_flags, lock)			       \
	clk_register_divider_table((dev), (name), (parent_name), (flags),      \
				   (reg), (shift), (width),		       \
				   (clk_divider_flags), NULL, (lock))
/**
 * clk_hw_register_divider - register a divider clock with the clock framework
 * @dev: device registering this clock
 * @name: name of this clock
 * @parent_name: name of clock's parent
 * @flags: framework-specific flags
 * @reg: register address to adjust divider
 * @shift: number of bits to shift the bitfield
 * @width: width of the bitfield
 * @clk_divider_flags: divider-specific flags for this clock
 * @lock: shared register lock for this clock
 */
#define clk_hw_register_divider(dev, name, parent_name, flags, reg, shift,    \
				width, clk_divider_flags, lock)		      \
	__clk_hw_register_divider((dev), NULL, (name), (parent_name), NULL,   \
				  NULL, (flags), (reg), (shift), (width),     \
				  (clk_divider_flags), NULL, (lock))
/**
 * clk_hw_register_divider_parent_hw - register a divider clock with the clock
 * framework
 * @dev: device registering this clock
 * @name: name of this clock
 * @parent_hw: pointer to parent clk
 * @flags: framework-specific flags
 * @reg: register address to adjust divider
 * @shift: number of bits to shift the bitfield
 * @width: width of the bitfield
 * @clk_divider_flags: divider-specific flags for this clock
 * @lock: shared register lock for this clock
 */
#define clk_hw_register_divider_parent_hw(dev, name, parent_hw, flags, reg,   \
					  shift, width, clk_divider_flags,    \
					  lock)				      \
	__clk_hw_register_divider((dev), NULL, (name), NULL, (parent_hw),     \
				  NULL, (flags), (reg), (shift), (width),     \
				  (clk_divider_flags), NULL, (lock))
/**
 * clk_hw_register_divider_parent_data - register a divider clock with the clock
 * framework
 * @dev: device registering this clock
 * @name: name of this clock
 * @parent_data: parent clk data
 * @flags: framework-specific flags
 * @reg: register address to adjust divider
 * @shift: number of bits to shift the bitfield
 * @width: width of the bitfield
 * @clk_divider_flags: divider-specific flags for this clock
 * @lock: shared register lock for this clock
 */
#define clk_hw_register_divider_parent_data(dev, name, parent_data, flags,    \
					    reg, shift, width,		      \
					    clk_divider_flags, lock)	      \
	__clk_hw_register_divider((dev), NULL, (name), NULL, NULL,	      \
				  (parent_data), (flags), (reg), (shift),     \
				  (width), (clk_divider_flags), NULL, (lock))
/**
 * clk_hw_register_divider_table - register a table based divider clock with
 * the clock framework
 * @dev: device registering this clock
 * @name: name of this clock
 * @parent_name: name of clock's parent
 * @flags: framework-specific flags
 * @reg: register address to adjust divider
 * @shift: number of bits to shift the bitfield
 * @width: width of the bitfield
 * @clk_divider_flags: divider-specific flags for this clock
 * @table: array of divider/value pairs ending with a div set to 0
 * @lock: shared register lock for this clock
 */
#define clk_hw_register_divider_table(dev, name, parent_name, flags, reg,     \
				      shift, width, clk_divider_flags, table, \
				      lock)				      \
	__clk_hw_register_divider((dev), NULL, (name), (parent_name), NULL,   \
				  NULL, (flags), (reg), (shift), (width),     \
				  (clk_divider_flags), (table), (lock))
/**
 * clk_hw_register_divider_table_parent_hw - register a table based divider
 * clock with the clock framework
 * @dev: device registering this clock
 * @name: name of this clock
 * @parent_hw: pointer to parent clk
 * @flags: framework-specific flags
 * @reg: register address to adjust divider
 * @shift: number of bits to shift the bitfield
 * @width: width of the bitfield
 * @clk_divider_flags: divider-specific flags for this clock
 * @table: array of divider/value pairs ending with a div set to 0
 * @lock: shared register lock for this clock
 */
#define clk_hw_register_divider_table_parent_hw(dev, name, parent_hw, flags,  \
						reg, shift, width,	      \
						clk_divider_flags, table,     \
						lock)			      \
	__clk_hw_register_divider((dev), NULL, (name), NULL, (parent_hw),     \
				  NULL, (flags), (reg), (shift), (width),     \
				  (clk_divider_flags), (table), (lock))
/**
 * clk_hw_register_divider_table_parent_data - register a table based divider
 * clock with the clock framework
 * @dev: device registering this clock
 * @name: name of this clock
 * @parent_data: parent clk data
 * @flags: framework-specific flags
 * @reg: register address to adjust divider
 * @shift: number of bits to shift the bitfield
 * @width: width of the bitfield
 * @clk_divider_flags: divider-specific flags for this clock
 * @table: array of divider/value pairs ending with a div set to 0
 * @lock: shared register lock for this clock
 */
#define clk_hw_register_divider_table_parent_data(dev, name, parent_data,     \
						  flags, reg, shift, width,   \
						  clk_divider_flags, table,   \
						  lock)			      \
	__clk_hw_register_divider((dev), NULL, (name), NULL, NULL,	      \
				  (parent_data), (flags), (reg), (shift),     \
				  (width), (clk_divider_flags), (table),      \
				  (lock))

void clk_unregister_divider(struct clk *clk);
void clk_hw_unregister_divider(struct clk_hw *hw);

/**
 * struct clk_mux - multiplexer clock
 *
 * @hw:		handle between common and hardware-specific interfaces
 * @reg:	register controlling multiplexer
 * @table:	array of register values corresponding to the parent index
 * @shift:	shift to multiplexer bit field
 * @mask:	mask of mutliplexer bit field
 * @flags:	hardware-specific flags
 * @lock:	register lock
 *
 * Clock with multiple selectable parents.  Implements .get_parent, .set_parent
 * and .recalc_rate
 *
 * Flags:
 * CLK_MUX_INDEX_ONE - register index starts at 1, not 0
 * CLK_MUX_INDEX_BIT - register index is a single bit (power of two)
 * CLK_MUX_HIWORD_MASK - The mux settings are only in lower 16-bit of this
 *	register, and mask of mux bits are in higher 16-bit of this register.
 *	While setting the mux bits, higher 16-bit should also be updated to
 *	indicate changing mux bits.
 * CLK_MUX_READ_ONLY - The mux registers can't be written, only read in the
 * 	.get_parent clk_op.
 * CLK_MUX_ROUND_CLOSEST - Use the parent rate that is closest to the desired
 *	frequency.
 * CLK_MUX_BIG_ENDIAN - By default little endian register accesses are used for
 *	the mux register.  Setting this flag makes the register accesses big
 *	endian.
 */
struct clk_mux {
	struct clk_hw	hw;
	void __iomem	*reg;
	u32		*table;
	u32		mask;
	u8		shift;
	u8		flags;
	spinlock_t	*lock;
};

#define to_clk_mux(_hw) container_of(_hw, struct clk_mux, hw)

#define CLK_MUX_INDEX_ONE		BIT(0)
#define CLK_MUX_INDEX_BIT		BIT(1)
#define CLK_MUX_HIWORD_MASK		BIT(2)
#define CLK_MUX_READ_ONLY		BIT(3) /* mux can't be changed */
#define CLK_MUX_ROUND_CLOSEST		BIT(4)
#define CLK_MUX_BIG_ENDIAN		BIT(5)

extern const struct clk_ops clk_mux_ops;
extern const struct clk_ops clk_mux_ro_ops;

struct clk_hw *__clk_hw_register_mux(struct device *dev, struct device_node *np,
		const char *name, u8 num_parents,
		const char * const *parent_names,
		const struct clk_hw **parent_hws,
		const struct clk_parent_data *parent_data,
		unsigned long flags, void __iomem *reg, u8 shift, u32 mask,
		u8 clk_mux_flags, u32 *table, spinlock_t *lock);
struct clk_hw *__devm_clk_hw_register_mux(struct device *dev, struct device_node *np,
		const char *name, u8 num_parents,
		const char * const *parent_names,
		const struct clk_hw **parent_hws,
		const struct clk_parent_data *parent_data,
		unsigned long flags, void __iomem *reg, u8 shift, u32 mask,
		u8 clk_mux_flags, u32 *table, spinlock_t *lock);
struct clk *clk_register_mux_table(struct device *dev, const char *name,
		const char * const *parent_names, u8 num_parents,
		unsigned long flags, void __iomem *reg, u8 shift, u32 mask,
		u8 clk_mux_flags, u32 *table, spinlock_t *lock);

#define clk_register_mux(dev, name, parent_names, num_parents, flags, reg,    \
			 shift, width, clk_mux_flags, lock)		      \
	clk_register_mux_table((dev), (name), (parent_names), (num_parents),  \
			       (flags), (reg), (shift), BIT((width)) - 1,     \
			       (clk_mux_flags), NULL, (lock))
#define clk_hw_register_mux_table(dev, name, parent_names, num_parents,	      \
				  flags, reg, shift, mask, clk_mux_flags,     \
				  table, lock)				      \
	__clk_hw_register_mux((dev), NULL, (name), (num_parents),	      \
			      (parent_names), NULL, NULL, (flags), (reg),     \
			      (shift), (mask), (clk_mux_flags), (table),      \
			      (lock))
#define clk_hw_register_mux_table_parent_data(dev, name, parent_data,	      \
				  num_parents, flags, reg, shift, mask,	      \
				  clk_mux_flags, table, lock)		      \
	__clk_hw_register_mux((dev), NULL, (name), (num_parents),	      \
			      NULL, NULL, (parent_data), (flags), (reg),      \
			      (shift), (mask), (clk_mux_flags), (table),      \
			      (lock))
#define clk_hw_register_mux(dev, name, parent_names, num_parents, flags, reg, \
			    shift, width, clk_mux_flags, lock)		      \
	__clk_hw_register_mux((dev), NULL, (name), (num_parents),	      \
			      (parent_names), NULL, NULL, (flags), (reg),     \
			      (shift), BIT((width)) - 1, (clk_mux_flags),     \
			      NULL, (lock))
#define clk_hw_register_mux_hws(dev, name, parent_hws, num_parents, flags,    \
				reg, shift, width, clk_mux_flags, lock)	      \
	__clk_hw_register_mux((dev), NULL, (name), (num_parents), NULL,	      \
			      (parent_hws), NULL, (flags), (reg), (shift),    \
			      BIT((width)) - 1, (clk_mux_flags), NULL, (lock))
#define clk_hw_register_mux_parent_data(dev, name, parent_data, num_parents,  \
					flags, reg, shift, width,	      \
					clk_mux_flags, lock)		      \
	__clk_hw_register_mux((dev), NULL, (name), (num_parents), NULL, NULL, \
			      (parent_data), (flags), (reg), (shift),	      \
			      BIT((width)) - 1, (clk_mux_flags), NULL, (lock))
#define devm_clk_hw_register_mux(dev, name, parent_names, num_parents, flags, reg, \
			    shift, width, clk_mux_flags, lock)		      \
	__devm_clk_hw_register_mux((dev), NULL, (name), (num_parents),	      \
			      (parent_names), NULL, NULL, (flags), (reg),     \
			      (shift), BIT((width)) - 1, (clk_mux_flags),     \
			      NULL, (lock))

int clk_mux_val_to_index(struct clk_hw *hw, u32 *table, unsigned int flags,
			 unsigned int val);
unsigned int clk_mux_index_to_val(u32 *table, unsigned int flags, u8 index);

void clk_unregister_mux(struct clk *clk);
void clk_hw_unregister_mux(struct clk_hw *hw);

void of_fixed_factor_clk_setup(struct device_node *node);

/**
 * struct clk_fixed_factor - fixed multiplier and divider clock
 *
 * @hw:		handle between common and hardware-specific interfaces
 * @mult:	multiplier
 * @div:	divider
 *
 * Clock with a fixed multiplier and divider. The output frequency is the
 * parent clock rate divided by div and multiplied by mult.
 * Implements .recalc_rate, .set_rate and .round_rate
 */

struct clk_fixed_factor {
	struct clk_hw	hw;
	unsigned int	mult;
	unsigned int	div;
};

#define to_clk_fixed_factor(_hw) container_of(_hw, struct clk_fixed_factor, hw)

extern const struct clk_ops clk_fixed_factor_ops;
struct clk *clk_register_fixed_factor(struct device *dev, const char *name,
		const char *parent_name, unsigned long flags,
		unsigned int mult, unsigned int div);
void clk_unregister_fixed_factor(struct clk *clk);
struct clk_hw *clk_hw_register_fixed_factor(struct device *dev,
		const char *name, const char *parent_name, unsigned long flags,
		unsigned int mult, unsigned int div);
void clk_hw_unregister_fixed_factor(struct clk_hw *hw);

/**
 * struct clk_fractional_divider - adjustable fractional divider clock
 *
 * @hw:		handle between common and hardware-specific interfaces
 * @reg:	register containing the divider
 * @mshift:	shift to the numerator bit field
 * @mwidth:	width of the numerator bit field
 * @nshift:	shift to the denominator bit field
 * @nwidth:	width of the denominator bit field
 * @approximation: clk driver's callback for calculating the divider clock
 * @lock:	register lock
 *
 * Clock with adjustable fractional divider affecting its output frequency.
 *
 * @flags:
 * CLK_FRAC_DIVIDER_ZERO_BASED - by default the numerator and denominator
 *	is the value read from the register. If CLK_FRAC_DIVIDER_ZERO_BASED
 *	is set then the numerator and denominator are both the value read
 *	plus one.
 * CLK_FRAC_DIVIDER_BIG_ENDIAN - By default little endian register accesses are
 *	used for the divider register.  Setting this flag makes the register
 *	accesses big endian.
 */
struct clk_fractional_divider {
	struct clk_hw	hw;
	void __iomem	*reg;
	u8		mshift;
	u8		mwidth;
	u32		mmask;
	u8		nshift;
	u8		nwidth;
	u32		nmask;
	u8		flags;
	void		(*approximation)(struct clk_hw *hw,
				unsigned long rate, unsigned long *parent_rate,
				unsigned long *m, unsigned long *n);
	spinlock_t	*lock;
};

#define to_clk_fd(_hw) container_of(_hw, struct clk_fractional_divider, hw)

#define CLK_FRAC_DIVIDER_ZERO_BASED		BIT(0)
#define CLK_FRAC_DIVIDER_BIG_ENDIAN		BIT(1)

extern const struct clk_ops clk_fractional_divider_ops;
struct clk *clk_register_fractional_divider(struct device *dev,
		const char *name, const char *parent_name, unsigned long flags,
		void __iomem *reg, u8 mshift, u8 mwidth, u8 nshift, u8 nwidth,
		u8 clk_divider_flags, spinlock_t *lock);
struct clk_hw *clk_hw_register_fractional_divider(struct device *dev,
		const char *name, const char *parent_name, unsigned long flags,
		void __iomem *reg, u8 mshift, u8 mwidth, u8 nshift, u8 nwidth,
		u8 clk_divider_flags, spinlock_t *lock);
void clk_hw_unregister_fractional_divider(struct clk_hw *hw);

/**
 * struct clk_multiplier - adjustable multiplier clock
 *
 * @hw:		handle between common and hardware-specific interfaces
 * @reg:	register containing the multiplier
 * @shift:	shift to the multiplier bit field
 * @width:	width of the multiplier bit field
 * @lock:	register lock
 *
 * Clock with an adjustable multiplier affecting its output frequency.
 * Implements .recalc_rate, .set_rate and .round_rate
 *
 * @flags:
 * CLK_MULTIPLIER_ZERO_BYPASS - By default, the multiplier is the value read
 *	from the register, with 0 being a valid value effectively
 *	zeroing the output clock rate. If CLK_MULTIPLIER_ZERO_BYPASS is
 *	set, then a null multiplier will be considered as a bypass,
 *	leaving the parent rate unmodified.
 * CLK_MULTIPLIER_ROUND_CLOSEST - Makes the best calculated divider to be
 *	rounded to the closest integer instead of the down one.
 * CLK_MULTIPLIER_BIG_ENDIAN - By default little endian register accesses are
 *	used for the multiplier register.  Setting this flag makes the register
 *	accesses big endian.
 */
struct clk_multiplier {
	struct clk_hw	hw;
	void __iomem	*reg;
	u8		shift;
	u8		width;
	u8		flags;
	spinlock_t	*lock;
};

#define to_clk_multiplier(_hw) container_of(_hw, struct clk_multiplier, hw)

#define CLK_MULTIPLIER_ZERO_BYPASS		BIT(0)
#define CLK_MULTIPLIER_ROUND_CLOSEST	BIT(1)
#define CLK_MULTIPLIER_BIG_ENDIAN		BIT(2)

extern const struct clk_ops clk_multiplier_ops;

/***
 * struct clk_composite - aggregate clock of mux, divider and gate clocks
 *
 * @hw:		handle between common and hardware-specific interfaces
 * @mux_hw:	handle between composite and hardware-specific mux clock
 * @rate_hw:	handle between composite and hardware-specific rate clock
 * @gate_hw:	handle between composite and hardware-specific gate clock
 * @mux_ops:	clock ops for mux
 * @rate_ops:	clock ops for rate
 * @gate_ops:	clock ops for gate
 */
struct clk_composite {
	struct clk_hw	hw;
	struct clk_ops	ops;

	struct clk_hw	*mux_hw;
	struct clk_hw	*rate_hw;
	struct clk_hw	*gate_hw;

	const struct clk_ops	*mux_ops;
	const struct clk_ops	*rate_ops;
	const struct clk_ops	*gate_ops;
};

#define to_clk_composite(_hw) container_of(_hw, struct clk_composite, hw)

struct clk *clk_register_composite(struct device *dev, const char *name,
		const char * const *parent_names, int num_parents,
		struct clk_hw *mux_hw, const struct clk_ops *mux_ops,
		struct clk_hw *rate_hw, const struct clk_ops *rate_ops,
		struct clk_hw *gate_hw, const struct clk_ops *gate_ops,
		unsigned long flags);
struct clk *clk_register_composite_pdata(struct device *dev, const char *name,
		const struct clk_parent_data *parent_data, int num_parents,
		struct clk_hw *mux_hw, const struct clk_ops *mux_ops,
		struct clk_hw *rate_hw, const struct clk_ops *rate_ops,
		struct clk_hw *gate_hw, const struct clk_ops *gate_ops,
		unsigned long flags);
void clk_unregister_composite(struct clk *clk);
struct clk_hw *clk_hw_register_composite(struct device *dev, const char *name,
		const char * const *parent_names, int num_parents,
		struct clk_hw *mux_hw, const struct clk_ops *mux_ops,
		struct clk_hw *rate_hw, const struct clk_ops *rate_ops,
		struct clk_hw *gate_hw, const struct clk_ops *gate_ops,
		unsigned long flags);
struct clk_hw *clk_hw_register_composite_pdata(struct device *dev,
		const char *name,
		const struct clk_parent_data *parent_data, int num_parents,
		struct clk_hw *mux_hw, const struct clk_ops *mux_ops,
		struct clk_hw *rate_hw, const struct clk_ops *rate_ops,
		struct clk_hw *gate_hw, const struct clk_ops *gate_ops,
		unsigned long flags);
void clk_hw_unregister_composite(struct clk_hw *hw);

struct clk *clk_register(struct device *dev, struct clk_hw *hw);
struct clk *devm_clk_register(struct device *dev, struct clk_hw *hw);

int __must_check clk_hw_register(struct device *dev, struct clk_hw *hw);
int __must_check devm_clk_hw_register(struct device *dev, struct clk_hw *hw);
int __must_check of_clk_hw_register(struct device_node *node, struct clk_hw *hw);

void clk_unregister(struct clk *clk);
void devm_clk_unregister(struct device *dev, struct clk *clk);

void clk_hw_unregister(struct clk_hw *hw);
void devm_clk_hw_unregister(struct device *dev, struct clk_hw *hw);

/* helper functions */
const char *__clk_get_name(const struct clk *clk);
const char *clk_hw_get_name(const struct clk_hw *hw);
#ifdef CONFIG_COMMON_CLK
struct clk_hw *__clk_get_hw(struct clk *clk);
#else
static inline struct clk_hw *__clk_get_hw(struct clk *clk)
{
	return (struct clk_hw *)clk;
}
#endif
unsigned int clk_hw_get_num_parents(const struct clk_hw *hw);
struct clk_hw *clk_hw_get_parent(const struct clk_hw *hw);
struct clk_hw *clk_hw_get_parent_by_index(const struct clk_hw *hw,
					  unsigned int index);
int clk_hw_get_parent_index(struct clk_hw *hw);
int clk_hw_set_parent(struct clk_hw *hw, struct clk_hw *new_parent);
unsigned int __clk_get_enable_count(struct clk *clk);
unsigned long clk_hw_get_rate(const struct clk_hw *hw);
unsigned long clk_hw_get_flags(const struct clk_hw *hw);
#define clk_hw_can_set_rate_parent(hw) \
	(clk_hw_get_flags((hw)) & CLK_SET_RATE_PARENT)

bool clk_hw_is_prepared(const struct clk_hw *hw);
bool clk_hw_rate_is_protected(const struct clk_hw *hw);
bool clk_hw_is_enabled(const struct clk_hw *hw);
bool __clk_is_enabled(struct clk *clk);
struct clk *__clk_lookup(const char *name);
int __clk_mux_determine_rate(struct clk_hw *hw,
			     struct clk_rate_request *req);
int __clk_determine_rate(struct clk_hw *core, struct clk_rate_request *req);
int __clk_mux_determine_rate_closest(struct clk_hw *hw,
				     struct clk_rate_request *req);
int clk_mux_determine_rate_flags(struct clk_hw *hw,
				 struct clk_rate_request *req,
				 unsigned long flags);
void clk_hw_reparent(struct clk_hw *hw, struct clk_hw *new_parent);
void clk_hw_set_rate_range(struct clk_hw *hw, unsigned long min_rate,
			   unsigned long max_rate);

static inline void __clk_hw_set_clk(struct clk_hw *dst, struct clk_hw *src)
{
	dst->clk = src->clk;
	dst->core = src->core;
}

static inline long divider_round_rate(struct clk_hw *hw, unsigned long rate,
				      unsigned long *prate,
				      const struct clk_div_table *table,
				      u8 width, unsigned long flags)
{
	return divider_round_rate_parent(hw, clk_hw_get_parent(hw),
					 rate, prate, table, width, flags);
}

static inline long divider_ro_round_rate(struct clk_hw *hw, unsigned long rate,
					 unsigned long *prate,
					 const struct clk_div_table *table,
					 u8 width, unsigned long flags,
					 unsigned int val)
{
	return divider_ro_round_rate_parent(hw, clk_hw_get_parent(hw),
					    rate, prate, table, width, flags,
					    val);
}

/*
 * FIXME clock api without lock protection
 */
unsigned long clk_hw_round_rate(struct clk_hw *hw, unsigned long rate);

struct clk_onecell_data {
	struct clk **clks;
	unsigned int clk_num;
};

struct clk_hw_onecell_data {
	unsigned int num;
	struct clk_hw *hws[];
};

#define CLK_OF_DECLARE(name, compat, fn) OF_DECLARE_1(clk, name, compat, fn)

/*
 * Use this macro when you have a driver that requires two initialization
 * routines, one at of_clk_init(), and one at platform device probe
 */
#define CLK_OF_DECLARE_DRIVER(name, compat, fn) \
	static void __init name##_of_clk_init_driver(struct device_node *np) \
	{								\
		of_node_clear_flag(np, OF_POPULATED);			\
		fn(np);							\
	}								\
	OF_DECLARE_1(clk, name, compat, name##_of_clk_init_driver)

#define CLK_HW_INIT(_name, _parent, _ops, _flags)		\
	(&(struct clk_init_data) {				\
		.flags		= _flags,			\
		.name		= _name,			\
		.parent_names	= (const char *[]) { _parent },	\
		.num_parents	= 1,				\
		.ops		= _ops,				\
	})

#define CLK_HW_INIT_HW(_name, _parent, _ops, _flags)			\
	(&(struct clk_init_data) {					\
		.flags		= _flags,				\
		.name		= _name,				\
		.parent_hws	= (const struct clk_hw*[]) { _parent },	\
		.num_parents	= 1,					\
		.ops		= _ops,					\
	})

/*
 * This macro is intended for drivers to be able to share the otherwise
 * individual struct clk_hw[] compound literals created by the compiler
 * when using CLK_HW_INIT_HW. It does NOT support multiple parents.
 */
#define CLK_HW_INIT_HWS(_name, _parent, _ops, _flags)			\
	(&(struct clk_init_data) {					\
		.flags		= _flags,				\
		.name		= _name,				\
		.parent_hws	= _parent,				\
		.num_parents	= 1,					\
		.ops		= _ops,					\
	})

#define CLK_HW_INIT_FW_NAME(_name, _parent, _ops, _flags)		\
	(&(struct clk_init_data) {					\
		.flags		= _flags,				\
		.name		= _name,				\
		.parent_data	= (const struct clk_parent_data[]) {	\
					{ .fw_name = _parent },		\
				  },					\
		.num_parents	= 1,					\
		.ops		= _ops,					\
	})

#define CLK_HW_INIT_PARENTS(_name, _parents, _ops, _flags)	\
	(&(struct clk_init_data) {				\
		.flags		= _flags,			\
		.name		= _name,			\
		.parent_names	= _parents,			\
		.num_parents	= ARRAY_SIZE(_parents),		\
		.ops		= _ops,				\
	})

#define CLK_HW_INIT_PARENTS_HW(_name, _parents, _ops, _flags)	\
	(&(struct clk_init_data) {				\
		.flags		= _flags,			\
		.name		= _name,			\
		.parent_hws	= _parents,			\
		.num_parents	= ARRAY_SIZE(_parents),		\
		.ops		= _ops,				\
	})

#define CLK_HW_INIT_PARENTS_DATA(_name, _parents, _ops, _flags)	\
	(&(struct clk_init_data) {				\
		.flags		= _flags,			\
		.name		= _name,			\
		.parent_data	= _parents,			\
		.num_parents	= ARRAY_SIZE(_parents),		\
		.ops		= _ops,				\
	})

#define CLK_HW_INIT_NO_PARENT(_name, _ops, _flags)	\
	(&(struct clk_init_data) {			\
		.flags          = _flags,		\
		.name           = _name,		\
		.parent_names   = NULL,			\
		.num_parents    = 0,			\
		.ops            = _ops,			\
	})

#define CLK_FIXED_FACTOR(_struct, _name, _parent,			\
			_div, _mult, _flags)				\
	struct clk_fixed_factor _struct = {				\
		.div		= _div,					\
		.mult		= _mult,				\
		.hw.init	= CLK_HW_INIT(_name,			\
					      _parent,			\
					      &clk_fixed_factor_ops,	\
					      _flags),			\
	}

#define CLK_FIXED_FACTOR_HW(_struct, _name, _parent,			\
			    _div, _mult, _flags)			\
	struct clk_fixed_factor _struct = {				\
		.div		= _div,					\
		.mult		= _mult,				\
		.hw.init	= CLK_HW_INIT_HW(_name,			\
						 _parent,		\
						 &clk_fixed_factor_ops,	\
						 _flags),		\
	}

/*
 * This macro allows the driver to reuse the _parent array for multiple
 * fixed factor clk declarations.
 */
#define CLK_FIXED_FACTOR_HWS(_struct, _name, _parent,			\
			     _div, _mult, _flags)			\
	struct clk_fixed_factor _struct = {				\
		.div		= _div,					\
		.mult		= _mult,				\
		.hw.init	= CLK_HW_INIT_HWS(_name,		\
						  _parent,		\
						  &clk_fixed_factor_ops, \
						  _flags),	\
	}

#define CLK_FIXED_FACTOR_FW_NAME(_struct, _name, _parent,		\
				 _div, _mult, _flags)			\
	struct clk_fixed_factor _struct = {				\
		.div		= _div,					\
		.mult		= _mult,				\
		.hw.init	= CLK_HW_INIT_FW_NAME(_name,		\
						      _parent,		\
						      &clk_fixed_factor_ops, \
						      _flags),		\
	}

#ifdef CONFIG_OF
int of_clk_add_provider(struct device_node *np,
			struct clk *(*clk_src_get)(struct of_phandle_args *args,
						   void *data),
			void *data);
int of_clk_add_hw_provider(struct device_node *np,
			   struct clk_hw *(*get)(struct of_phandle_args *clkspec,
						 void *data),
			   void *data);
int devm_of_clk_add_hw_provider(struct device *dev,
			   struct clk_hw *(*get)(struct of_phandle_args *clkspec,
						 void *data),
			   void *data);
void of_clk_del_provider(struct device_node *np);
void devm_of_clk_del_provider(struct device *dev);
struct clk *of_clk_src_simple_get(struct of_phandle_args *clkspec,
				  void *data);
struct clk_hw *of_clk_hw_simple_get(struct of_phandle_args *clkspec,
				    void *data);
struct clk *of_clk_src_onecell_get(struct of_phandle_args *clkspec, void *data);
struct clk_hw *of_clk_hw_onecell_get(struct of_phandle_args *clkspec,
				     void *data);
int of_clk_parent_fill(struct device_node *np, const char **parents,
		       unsigned int size);
int of_clk_detect_critical(struct device_node *np, int index,
			    unsigned long *flags);

#else /* !CONFIG_OF */

static inline int of_clk_add_provider(struct device_node *np,
			struct clk *(*clk_src_get)(struct of_phandle_args *args,
						   void *data),
			void *data)
{
	return 0;
}
static inline int of_clk_add_hw_provider(struct device_node *np,
			struct clk_hw *(*get)(struct of_phandle_args *clkspec,
					      void *data),
			void *data)
{
	return 0;
}
static inline int devm_of_clk_add_hw_provider(struct device *dev,
			   struct clk_hw *(*get)(struct of_phandle_args *clkspec,
						 void *data),
			   void *data)
{
	return 0;
}
static inline void of_clk_del_provider(struct device_node *np) {}
static inline void devm_of_clk_del_provider(struct device *dev) {}
static inline struct clk *of_clk_src_simple_get(
	struct of_phandle_args *clkspec, void *data)
{
	return ERR_PTR(-ENOENT);
}
static inline struct clk_hw *
of_clk_hw_simple_get(struct of_phandle_args *clkspec, void *data)
{
	return ERR_PTR(-ENOENT);
}
static inline struct clk *of_clk_src_onecell_get(
	struct of_phandle_args *clkspec, void *data)
{
	return ERR_PTR(-ENOENT);
}
static inline struct clk_hw *
of_clk_hw_onecell_get(struct of_phandle_args *clkspec, void *data)
{
	return ERR_PTR(-ENOENT);
}
static inline int of_clk_parent_fill(struct device_node *np,
				     const char **parents, unsigned int size)
{
	return 0;
}
static inline int of_clk_detect_critical(struct device_node *np, int index,
					  unsigned long *flags)
{
	return 0;
}
#endif /* CONFIG_OF */

void clk_gate_restore_context(struct clk_hw *hw);

#endif /* CLK_PROVIDER_H */<|MERGE_RESOLUTION|>--- conflicted
+++ resolved
@@ -451,21 +451,13 @@
 		parent_data, flags, fixed_rate, fixed_accuracy)		      \
 	__clk_hw_register_fixed_rate((dev), NULL, (name), NULL, NULL,	      \
 				     (parent_data), NULL, (flags),	      \
-<<<<<<< HEAD
 				     (fixed_rate), (fixed_accuracy), 0, false)
-=======
-				     (fixed_rate), (fixed_accuracy), 0)
->>>>>>> 6db6caba
 /**
  * clk_hw_register_fixed_rate_parent_accuracy - register fixed-rate clock with
  * the clock framework
  * @dev: device that is registering this clock
  * @name: name of this clock
-<<<<<<< HEAD
- * @parent_name: name of clock's parent
-=======
  * @parent_data: name of clock's parent
->>>>>>> 6db6caba
  * @flags: framework-specific flags
  * @fixed_rate: non-adjustable clock rate
  */
@@ -473,11 +465,7 @@
 						   flags, fixed_rate)	      \
 	__clk_hw_register_fixed_rate((dev), NULL, (name), NULL, NULL,      \
 				     (parent_data), (flags), (fixed_rate), 0,    \
-<<<<<<< HEAD
 				     CLK_FIXED_RATE_PARENT_ACCURACY, false)
-=======
-				     CLK_FIXED_RATE_PARENT_ACCURACY)
->>>>>>> 6db6caba
 
 void clk_unregister_fixed_rate(struct clk *clk);
 void clk_hw_unregister_fixed_rate(struct clk_hw *hw);
