/*
 *  Copyright (c) 2001 The Regents of the University of Michigan.
 *  All rights reserved.
 *
 *  Kendrick Smith <kmsmith@umich.edu>
 *  Andy Adamson <andros@umich.edu>
 *  
 *  Redistribution and use in source and binary forms, with or without
 *  modification, are permitted provided that the following conditions
 *  are met:
 *  
 *  1. Redistributions of source code must retain the above copyright
 *     notice, this list of conditions and the following disclaimer.
 *  2. Redistributions in binary form must reproduce the above copyright
 *     notice, this list of conditions and the following disclaimer in the
 *     documentation and/or other materials provided with the distribution.
 *  3. Neither the name of the University nor the names of its
 *     contributors may be used to endorse or promote products derived
 *     from this software without specific prior written permission.
 *
 *  THIS SOFTWARE IS PROVIDED ``AS IS'' AND ANY EXPRESS OR IMPLIED
 *  WARRANTIES, INCLUDING, BUT NOT LIMITED TO, THE IMPLIED WARRANTIES OF
 *  MERCHANTABILITY AND FITNESS FOR A PARTICULAR PURPOSE ARE
 *  DISCLAIMED. IN NO EVENT SHALL THE REGENTS OR CONTRIBUTORS BE LIABLE
 *  FOR ANY DIRECT, INDIRECT, INCIDENTAL, SPECIAL, EXEMPLARY, OR
 *  CONSEQUENTIAL DAMAGES (INCLUDING, BUT NOT LIMITED TO, PROCUREMENT OF
 *  SUBSTITUTE GOODS OR SERVICES; LOSS OF USE, DATA, OR PROFITS; OR
 *  BUSINESS INTERRUPTION) HOWEVER CAUSED AND ON ANY THEORY OF
 *  LIABILITY, WHETHER IN CONTRACT, STRICT LIABILITY, OR TORT (INCLUDING
 *  NEGLIGENCE OR OTHERWISE) ARISING IN ANY WAY OUT OF THE USE OF THIS
 *  SOFTWARE, EVEN IF ADVISED OF THE POSSIBILITY OF SUCH DAMAGE.
 *
 */

#ifndef _NFSD4_STATE_H
#define _NFSD4_STATE_H

#include <linux/nfsd/nfsfh.h>
#include "nfsfh.h"

typedef struct {
	u32             cl_boot;
	u32             cl_id;
} clientid_t;

typedef struct {
	u32             so_boot;
	u32             so_stateownerid;
	u32             so_fileid;
} stateid_opaque_t;

typedef struct {
	u32                     si_generation;
	stateid_opaque_t        si_opaque;
} stateid_t;
#define si_boot           si_opaque.so_boot
#define si_stateownerid   si_opaque.so_stateownerid
#define si_fileid         si_opaque.so_fileid

#define STATEID_FMT	"(%08x/%08x/%08x/%08x)"
#define STATEID_VAL(s) \
	(s)->si_boot, \
	(s)->si_stateownerid, \
	(s)->si_fileid, \
	(s)->si_generation

struct nfsd4_cb_sequence {
	/* args/res */
	u32			cbs_minorversion;
	struct nfs4_client	*cbs_clp;
};

struct nfs4_rpc_args {
	void				*args_op;
	struct nfsd4_cb_sequence	args_seq;
};

struct nfsd4_callback {
	struct nfs4_rpc_args cb_args;
	struct work_struct cb_work;
};

struct nfs4_delegation {
	struct list_head	dl_perfile;
	struct list_head	dl_perclnt;
	struct list_head	dl_recall_lru;  /* delegation recalled */
	atomic_t		dl_count;       /* ref count */
	struct nfs4_client	*dl_client;
	struct nfs4_file	*dl_file;
	struct file_lock	*dl_flock;
	u32			dl_type;
	time_t			dl_time;
/* For recall: */
	u32			dl_ident;
	stateid_t		dl_stateid;
	struct knfsd_fh		dl_fh;
	int			dl_retries;
	struct nfsd4_callback	dl_recall;
};

/* client delegation callback info */
struct nfs4_cb_conn {
	/* SETCLIENTID info */
	struct sockaddr_storage	cb_addr;
	size_t			cb_addrlen;
	u32                     cb_prog;
	u32			cb_minorversion;
	u32                     cb_ident;	/* minorversion 0 only */
	struct svc_xprt		*cb_xprt;	/* minorversion 1 only */
};

/* Maximum number of slots per session. 160 is useful for long haul TCP */
#define NFSD_MAX_SLOTS_PER_SESSION     160
/* Maximum number of operations per session compound */
#define NFSD_MAX_OPS_PER_COMPOUND	16
/* Maximum  session per slot cache size */
#define NFSD_SLOT_CACHE_SIZE		1024
/* Maximum number of NFSD_SLOT_CACHE_SIZE slots per session */
#define NFSD_CACHE_SIZE_SLOTS_PER_SESSION	32
#define NFSD_MAX_MEM_PER_SESSION  \
		(NFSD_CACHE_SIZE_SLOTS_PER_SESSION * NFSD_SLOT_CACHE_SIZE)

struct nfsd4_slot {
	bool	sl_inuse;
	bool	sl_cachethis;
	u16	sl_opcnt;
	u32	sl_seqid;
	__be32	sl_status;
	u32	sl_datalen;
	char	sl_data[];
};

struct nfsd4_channel_attrs {
	u32		headerpadsz;
	u32		maxreq_sz;
	u32		maxresp_sz;
	u32		maxresp_cached;
	u32		maxops;
	u32		maxreqs;
	u32		nr_rdma_attrs;
	u32		rdma_attrs;
};

struct nfsd4_create_session {
	clientid_t			clientid;
	struct nfs4_sessionid		sessionid;
	u32				seqid;
	u32				flags;
	struct nfsd4_channel_attrs	fore_channel;
	struct nfsd4_channel_attrs	back_channel;
	u32				callback_prog;
	u32				uid;
	u32				gid;
};

/* The single slot clientid cache structure */
struct nfsd4_clid_slot {
	u32				sl_seqid;
	__be32				sl_status;
	struct nfsd4_create_session	sl_cr_ses;
};

struct nfsd4_session {
	struct kref		se_ref;
	struct list_head	se_hash;	/* hash by sessionid */
	struct list_head	se_perclnt;
	u32			se_flags;
	struct nfs4_client	*se_client;
	struct nfs4_sessionid	se_sessionid;
	struct nfsd4_channel_attrs se_fchannel;
	struct nfsd4_channel_attrs se_bchannel;
	struct nfsd4_slot	*se_slots[];	/* forward channel slots */
};

static inline void
nfsd4_put_session(struct nfsd4_session *ses)
{
	extern void free_session(struct kref *kref);
	kref_put(&ses->se_ref, free_session);
}

static inline void
nfsd4_get_session(struct nfsd4_session *ses)
{
	kref_get(&ses->se_ref);
}

/* formatted contents of nfs4_sessionid */
struct nfsd4_sessionid {
	clientid_t	clientid;
	u32		sequence;
	u32		reserved;
};

#define HEXDIR_LEN     33 /* hex version of 16 byte md5 of cl_name plus '\0' */

/*
 * struct nfs4_client - one per client.  Clientids live here.
 * 	o Each nfs4_client is hashed by clientid.
 *
 * 	o Each nfs4_clients is also hashed by name 
 * 	  (the opaque quantity initially sent by the client to identify itself).
 * 	  
 *	o cl_perclient list is used to ensure no dangling stateowner references
 *	  when we expire the nfs4_client
 */
struct nfs4_client {
	struct list_head	cl_idhash; 	/* hash by cl_clientid.id */
	struct list_head	cl_strhash; 	/* hash by cl_name */
	struct list_head	cl_openowners;
	struct list_head	cl_delegations;
	struct list_head        cl_lru;         /* tail queue */
	struct xdr_netobj	cl_name; 	/* id generated by client */
	char                    cl_recdir[HEXDIR_LEN]; /* recovery dir */
	nfs4_verifier		cl_verifier; 	/* generated by client */
	time_t                  cl_time;        /* time of last lease renewal */
	struct sockaddr_storage	cl_addr; 	/* client ipaddress */
	u32			cl_flavor;	/* setclientid pseudoflavor */
	char			*cl_principal;	/* setclientid principal name */
	struct svc_cred		cl_cred; 	/* setclientid principal */
	clientid_t		cl_clientid;	/* generated by server */
	nfs4_verifier		cl_confirm;	/* generated by server */
	u32			cl_firststate;	/* recovery dir creation */

	/* for v4.0 and v4.1 callbacks: */
	struct nfs4_cb_conn	cl_cb_conn;
	struct rpc_clnt		*cl_cb_client;
	atomic_t		cl_cb_set;

	/* for nfs41 */
	struct list_head	cl_sessions;
	struct nfsd4_clid_slot	cl_cs_slot;	/* create_session slot */
	u32			cl_exchange_flags;
	struct nfs4_sessionid	cl_sessionid;
	/* number of rpc's in progress over an associated session: */
	atomic_t		cl_refcount;

	/* for nfs41 callbacks */
	/* We currently support a single back channel with a single slot */
	unsigned long		cl_cb_slot_busy;
	u32			cl_cb_seq_nr;
	struct rpc_wait_queue	cl_cb_waitq;	/* backchannel callers may */
						/* wait here for slots */
};

static inline void
mark_client_expired(struct nfs4_client *clp)
{
	clp->cl_time = 0;
}

static inline bool
is_client_expired(struct nfs4_client *clp)
{
	return clp->cl_time == 0;
}

/* struct nfs4_client_reset
 * one per old client. Populates reset_str_hashtbl. Filled from conf_id_hashtbl
 * upon lease reset, or from upcall to state_daemon (to read in state
 * from non-volitile storage) upon reboot.
 */
struct nfs4_client_reclaim {
	struct list_head	cr_strhash;	/* hash by cr_name */
	char			cr_recdir[HEXDIR_LEN]; /* recover dir */
};

static inline void
update_stateid(stateid_t *stateid)
{
	stateid->si_generation++;
}

/* A reasonable value for REPLAY_ISIZE was estimated as follows:  
 * The OPEN response, typically the largest, requires 
 *   4(status) + 8(stateid) + 20(changeinfo) + 4(rflags) +  8(verifier) + 
 *   4(deleg. type) + 8(deleg. stateid) + 4(deleg. recall flag) + 
 *   20(deleg. space limit) + ~32(deleg. ace) = 112 bytes 
 */

#define NFSD4_REPLAY_ISIZE       112 

/*
 * Replay buffer, where the result of the last seqid-mutating operation 
 * is cached. 
 */
struct nfs4_replay {
	__be32			rp_status;
	unsigned int		rp_buflen;
	char			*rp_buf;
	unsigned		intrp_allocated;
	struct knfsd_fh		rp_openfh;
	char			rp_ibuf[NFSD4_REPLAY_ISIZE];
};

/*
* nfs4_stateowner can either be an open_owner, or a lock_owner
*
*    so_idhash:  stateid_hashtbl[] for open owner, lockstateid_hashtbl[]
*         for lock_owner
*    so_strhash: ownerstr_hashtbl[] for open_owner, lock_ownerstr_hashtbl[]
*         for lock_owner
*    so_perclient: nfs4_client->cl_perclient entry - used when nfs4_client
*         struct is reaped.
*    so_perfilestate: heads the list of nfs4_stateid (either open or lock) 
*         and is used to ensure no dangling nfs4_stateid references when we 
*         release a stateowner.
*    so_perlockowner: (open) nfs4_stateid->st_perlockowner entry - used when
*         close is called to reap associated byte-range locks
*    so_close_lru: (open) stateowner is placed on this list instead of being
*         reaped (when so_perfilestate is empty) to hold the last close replay.
*         reaped by laundramat thread after lease period.
*/
struct nfs4_stateowner {
	struct kref		so_ref;
	struct list_head        so_idhash;   /* hash by so_id */
	struct list_head        so_strhash;   /* hash by op_name */
	struct list_head        so_perclient;
	struct list_head        so_stateids;
	struct list_head        so_perstateid; /* for lockowners only */
	struct list_head	so_close_lru; /* tail queue */
	time_t			so_time; /* time of placement on so_close_lru */
	int			so_is_open_owner; /* 1=openowner,0=lockowner */
	u32                     so_id;
	struct nfs4_client *    so_client;
	/* after increment in ENCODE_SEQID_OP_TAIL, represents the next
	 * sequence id expected from the client: */
	u32                     so_seqid;
	struct xdr_netobj       so_owner;     /* open owner name */
	int                     so_confirmed; /* successful OPEN_CONFIRM? */
	struct nfs4_replay	so_replay;
};

/*
*  nfs4_file: a file opened by some number of (open) nfs4_stateowners.
*    o fi_perfile list is used to search for conflicting 
*      share_acces, share_deny on the file.
*/
struct nfs4_file {
	atomic_t		fi_ref;
	struct list_head        fi_hash;    /* hash by "struct inode *" */
	struct list_head        fi_stateids;
	struct list_head	fi_delegations;
	/* One each for O_RDONLY, O_WRONLY, O_RDWR: */
	struct file *		fi_fds[3];
	/* One each for O_RDONLY, O_WRONLY: */
	atomic_t		fi_access[2];
	/*
	 * Each open stateid contributes 1 to either fi_readers or
	 * fi_writers, or both, depending on the open mode.  A
	 * delegation also takes an fi_readers reference.  Lock
	 * stateid's take none.
	 */
	atomic_t		fi_readers;
	atomic_t		fi_writers;
	struct inode		*fi_inode;
	u32                     fi_id;      /* used with stateowner->so_id 
					     * for stateid_hashtbl hash */
	bool			fi_had_conflict;
};

/* XXX: for first cut may fall back on returning file that doesn't work
 * at all? */
static inline struct file *find_writeable_file(struct nfs4_file *f)
{
<<<<<<< HEAD
	if (f->fi_fds[O_RDWR])
		return f->fi_fds[O_RDWR];
	return f->fi_fds[O_WRONLY];
=======
	if (f->fi_fds[O_WRONLY])
		return f->fi_fds[O_WRONLY];
	return f->fi_fds[O_RDWR];
>>>>>>> 053d8f66
}

static inline struct file *find_readable_file(struct nfs4_file *f)
{
<<<<<<< HEAD
	if (f->fi_fds[O_RDWR])
		return f->fi_fds[O_RDWR];
	return f->fi_fds[O_RDONLY];
=======
	if (f->fi_fds[O_RDONLY])
		return f->fi_fds[O_RDONLY];
	return f->fi_fds[O_RDWR];
>>>>>>> 053d8f66
}

static inline struct file *find_any_file(struct nfs4_file *f)
{
	if (f->fi_fds[O_RDWR])
		return f->fi_fds[O_RDWR];
<<<<<<< HEAD
	else if (f->fi_fds[O_RDWR])
=======
	else if (f->fi_fds[O_WRONLY])
>>>>>>> 053d8f66
		return f->fi_fds[O_WRONLY];
	else
		return f->fi_fds[O_RDONLY];
}

/*
* nfs4_stateid can either be an open stateid or (eventually) a lock stateid
*
* (open)nfs4_stateid: one per (open)nfs4_stateowner, nfs4_file
*
* 	st_hash: stateid_hashtbl[] entry or lockstateid_hashtbl entry
* 	st_perfile: file_hashtbl[] entry.
* 	st_perfile_state: nfs4_stateowner->so_perfilestate
*       st_perlockowner: (open stateid) list of lock nfs4_stateowners
* 	st_access_bmap: used only for open stateid
* 	st_deny_bmap: used only for open stateid
*	st_openstp: open stateid lock stateid was derived from
*
* XXX: open stateids and lock stateids have diverged sufficiently that
* we should consider defining separate structs for the two cases.
*/

struct nfs4_stateid {
	struct list_head              st_hash; 
	struct list_head              st_perfile;
	struct list_head              st_perstateowner;
	struct list_head              st_lockowners;
	struct nfs4_stateowner      * st_stateowner;
	struct nfs4_file            * st_file;
	stateid_t                     st_stateid;
	unsigned long                 st_access_bmap;
	unsigned long                 st_deny_bmap;
	struct nfs4_stateid         * st_openstp;
};

/* flags for preprocess_seqid_op() */
#define HAS_SESSION             0x00000001
#define CONFIRM                 0x00000002
#define OPEN_STATE              0x00000004
#define LOCK_STATE              0x00000008
#define RD_STATE	        0x00000010
#define WR_STATE	        0x00000020
#define CLOSE_STATE             0x00000040

#define seqid_mutating_err(err)                       \
	(((err) != nfserr_stale_clientid) &&    \
	((err) != nfserr_bad_seqid) &&          \
	((err) != nfserr_stale_stateid) &&      \
	((err) != nfserr_bad_stateid))

struct nfsd4_compound_state;

extern __be32 nfs4_preprocess_stateid_op(struct nfsd4_compound_state *cstate,
		stateid_t *stateid, int flags, struct file **filp);
extern void nfs4_lock_state(void);
extern void nfs4_unlock_state(void);
extern int nfs4_in_grace(void);
extern __be32 nfs4_check_open_reclaim(clientid_t *clid);
extern void nfs4_free_stateowner(struct kref *kref);
extern int set_callback_cred(void);
extern void nfsd4_probe_callback(struct nfs4_client *clp, struct nfs4_cb_conn *);
extern void nfsd4_do_callback_rpc(struct work_struct *);
extern void nfsd4_cb_recall(struct nfs4_delegation *dp);
extern int nfsd4_create_callback_queue(void);
extern void nfsd4_destroy_callback_queue(void);
extern void nfsd4_set_callback_client(struct nfs4_client *, struct rpc_clnt *);
extern void nfs4_put_delegation(struct nfs4_delegation *dp);
extern __be32 nfs4_make_rec_clidname(char *clidname, struct xdr_netobj *clname);
extern void nfsd4_init_recdir(char *recdir_name);
extern int nfsd4_recdir_load(void);
extern void nfsd4_shutdown_recdir(void);
extern int nfs4_client_to_reclaim(const char *name);
extern int nfs4_has_reclaimed_state(const char *name, bool use_exchange_id);
extern void nfsd4_recdir_purge_old(void);
extern int nfsd4_create_clid_dir(struct nfs4_client *clp);
extern void nfsd4_remove_clid_dir(struct nfs4_client *clp);
extern void release_session_client(struct nfsd4_session *);

static inline void
nfs4_put_stateowner(struct nfs4_stateowner *so)
{
	kref_put(&so->so_ref, nfs4_free_stateowner);
}

static inline void
nfs4_get_stateowner(struct nfs4_stateowner *so)
{
	kref_get(&so->so_ref);
}

#endif   /* NFSD4_STATE_H */<|MERGE_RESOLUTION|>--- conflicted
+++ resolved
@@ -363,39 +363,23 @@
  * at all? */
 static inline struct file *find_writeable_file(struct nfs4_file *f)
 {
-<<<<<<< HEAD
-	if (f->fi_fds[O_RDWR])
-		return f->fi_fds[O_RDWR];
-	return f->fi_fds[O_WRONLY];
-=======
 	if (f->fi_fds[O_WRONLY])
 		return f->fi_fds[O_WRONLY];
 	return f->fi_fds[O_RDWR];
->>>>>>> 053d8f66
 }
 
 static inline struct file *find_readable_file(struct nfs4_file *f)
 {
-<<<<<<< HEAD
-	if (f->fi_fds[O_RDWR])
-		return f->fi_fds[O_RDWR];
-	return f->fi_fds[O_RDONLY];
-=======
 	if (f->fi_fds[O_RDONLY])
 		return f->fi_fds[O_RDONLY];
 	return f->fi_fds[O_RDWR];
->>>>>>> 053d8f66
 }
 
 static inline struct file *find_any_file(struct nfs4_file *f)
 {
 	if (f->fi_fds[O_RDWR])
 		return f->fi_fds[O_RDWR];
-<<<<<<< HEAD
-	else if (f->fi_fds[O_RDWR])
-=======
 	else if (f->fi_fds[O_WRONLY])
->>>>>>> 053d8f66
 		return f->fi_fds[O_WRONLY];
 	else
 		return f->fi_fds[O_RDONLY];
