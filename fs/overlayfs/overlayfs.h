/*
 *
 * Copyright (C) 2011 Novell Inc.
 *
 * This program is free software; you can redistribute it and/or modify it
 * under the terms of the GNU General Public License version 2 as published by
 * the Free Software Foundation.
 */

#include <linux/kernel.h>
#include <linux/uuid.h>

enum ovl_path_type {
	__OVL_PATH_UPPER	= (1 << 0),
	__OVL_PATH_MERGE	= (1 << 1),
	__OVL_PATH_ORIGIN	= (1 << 2),
};

#define OVL_TYPE_UPPER(type)	((type) & __OVL_PATH_UPPER)
#define OVL_TYPE_MERGE(type)	((type) & __OVL_PATH_MERGE)
#define OVL_TYPE_ORIGIN(type)	((type) & __OVL_PATH_ORIGIN)

#define OVL_XATTR_PREFIX XATTR_TRUSTED_PREFIX "overlay."
#define OVL_XATTR_OPAQUE OVL_XATTR_PREFIX "opaque"
#define OVL_XATTR_REDIRECT OVL_XATTR_PREFIX "redirect"
#define OVL_XATTR_ORIGIN OVL_XATTR_PREFIX "origin"
#define OVL_XATTR_IMPURE OVL_XATTR_PREFIX "impure"
<<<<<<< HEAD
=======
#define OVL_XATTR_NLINK OVL_XATTR_PREFIX "nlink"

enum ovl_flag {
	OVL_IMPURE,
	OVL_INDEX,
};
>>>>>>> a2054256

/*
 * The tuple (fh,uuid) is a universal unique identifier for a copy up origin,
 * where:
 * origin.fh	- exported file handle of the lower file
 * origin.uuid	- uuid of the lower filesystem
 */
#define OVL_FH_VERSION	0
#define OVL_FH_MAGIC	0xfb

/* CPU byte order required for fid decoding:  */
#define OVL_FH_FLAG_BIG_ENDIAN	(1 << 0)
#define OVL_FH_FLAG_ANY_ENDIAN	(1 << 1)
/* Is the real inode encoded in fid an upper inode? */
#define OVL_FH_FLAG_PATH_UPPER	(1 << 2)

#define OVL_FH_FLAG_ALL (OVL_FH_FLAG_BIG_ENDIAN | OVL_FH_FLAG_ANY_ENDIAN | \
			 OVL_FH_FLAG_PATH_UPPER)

#if defined(__LITTLE_ENDIAN)
#define OVL_FH_FLAG_CPU_ENDIAN 0
#elif defined(__BIG_ENDIAN)
#define OVL_FH_FLAG_CPU_ENDIAN OVL_FH_FLAG_BIG_ENDIAN
#else
#error Endianness not defined
#endif

/* On-disk and in-memeory format for redirect by file handle */
struct ovl_fh {
	u8 version;	/* 0 */
	u8 magic;	/* 0xfb */
	u8 len;		/* size of this header + size of fid */
	u8 flags;	/* OVL_FH_FLAG_* */
	u8 type;	/* fid_type of fid */
	uuid_t uuid;	/* uuid of filesystem */
	u8 fid[0];	/* file identifier */
} __packed;

static inline int ovl_do_rmdir(struct inode *dir, struct dentry *dentry)
{
	int err = vfs_rmdir(dir, dentry);
	pr_debug("rmdir(%pd2) = %i\n", dentry, err);
	return err;
}

static inline int ovl_do_unlink(struct inode *dir, struct dentry *dentry)
{
	int err = vfs_unlink(dir, dentry, NULL);
	pr_debug("unlink(%pd2) = %i\n", dentry, err);
	return err;
}

static inline int ovl_do_link(struct dentry *old_dentry, struct inode *dir,
			      struct dentry *new_dentry, bool debug)
{
	int err = vfs_link(old_dentry, dir, new_dentry, NULL);
	if (debug) {
		pr_debug("link(%pd2, %pd2) = %i\n",
			 old_dentry, new_dentry, err);
	}
	return err;
}

static inline int ovl_do_create(struct inode *dir, struct dentry *dentry,
			     umode_t mode, bool debug)
{
	int err = vfs_create(dir, dentry, mode, true);
	if (debug)
		pr_debug("create(%pd2, 0%o) = %i\n", dentry, mode, err);
	return err;
}

static inline int ovl_do_mkdir(struct inode *dir, struct dentry *dentry,
			       umode_t mode, bool debug)
{
	int err = vfs_mkdir(dir, dentry, mode);
	if (debug)
		pr_debug("mkdir(%pd2, 0%o) = %i\n", dentry, mode, err);
	return err;
}

static inline int ovl_do_mknod(struct inode *dir, struct dentry *dentry,
			       umode_t mode, dev_t dev, bool debug)
{
	int err = vfs_mknod(dir, dentry, mode, dev);
	if (debug) {
		pr_debug("mknod(%pd2, 0%o, 0%o) = %i\n",
			 dentry, mode, dev, err);
	}
	return err;
}

static inline int ovl_do_symlink(struct inode *dir, struct dentry *dentry,
				 const char *oldname, bool debug)
{
	int err = vfs_symlink(dir, dentry, oldname);
	if (debug)
		pr_debug("symlink(\"%s\", %pd2) = %i\n", oldname, dentry, err);
	return err;
}

static inline int ovl_do_setxattr(struct dentry *dentry, const char *name,
				  const void *value, size_t size, int flags)
{
	int err = vfs_setxattr(dentry, name, value, size, flags);
	pr_debug("setxattr(%pd2, \"%s\", \"%*s\", 0x%x) = %i\n",
		 dentry, name, (int) size, (char *) value, flags, err);
	return err;
}

static inline int ovl_do_removexattr(struct dentry *dentry, const char *name)
{
	int err = vfs_removexattr(dentry, name);
	pr_debug("removexattr(%pd2, \"%s\") = %i\n", dentry, name, err);
	return err;
}

static inline int ovl_do_rename(struct inode *olddir, struct dentry *olddentry,
				struct inode *newdir, struct dentry *newdentry,
				unsigned int flags)
{
	int err;

	pr_debug("rename(%pd2, %pd2, 0x%x)\n",
		 olddentry, newdentry, flags);

	err = vfs_rename(olddir, olddentry, newdir, newdentry, NULL, flags);

	if (err) {
		pr_debug("...rename(%pd2, %pd2, ...) = %i\n",
			 olddentry, newdentry, err);
	}
	return err;
}

static inline int ovl_do_whiteout(struct inode *dir, struct dentry *dentry)
{
	int err = vfs_whiteout(dir, dentry);
	pr_debug("whiteout(%pd2) = %i\n", dentry, err);
	return err;
}

static inline struct dentry *ovl_do_tmpfile(struct dentry *dentry, umode_t mode)
{
	struct dentry *ret = vfs_tmpfile(dentry, mode, 0);
	int err = IS_ERR(ret) ? PTR_ERR(ret) : 0;

	pr_debug("tmpfile(%pd2, 0%o) = %i\n", dentry, mode, err);
	return ret;
}

/* util.c */
int ovl_want_write(struct dentry *dentry);
void ovl_drop_write(struct dentry *dentry);
struct dentry *ovl_workdir(struct dentry *dentry);
const struct cred *ovl_override_creds(struct super_block *sb);
struct super_block *ovl_same_sb(struct super_block *sb);
bool ovl_can_decode_fh(struct super_block *sb);
struct dentry *ovl_indexdir(struct super_block *sb);
struct ovl_entry *ovl_alloc_entry(unsigned int numlower);
bool ovl_dentry_remote(struct dentry *dentry);
bool ovl_dentry_weird(struct dentry *dentry);
enum ovl_path_type ovl_path_type(struct dentry *dentry);
void ovl_path_upper(struct dentry *dentry, struct path *path);
void ovl_path_lower(struct dentry *dentry, struct path *path);
enum ovl_path_type ovl_path_real(struct dentry *dentry, struct path *path);
struct dentry *ovl_dentry_upper(struct dentry *dentry);
struct dentry *ovl_dentry_lower(struct dentry *dentry);
struct dentry *ovl_dentry_real(struct dentry *dentry);
struct dentry *ovl_i_dentry_upper(struct inode *inode);
struct inode *ovl_inode_upper(struct inode *inode);
struct inode *ovl_inode_lower(struct inode *inode);
struct inode *ovl_inode_real(struct inode *inode);
struct ovl_dir_cache *ovl_dir_cache(struct dentry *dentry);
void ovl_set_dir_cache(struct dentry *dentry, struct ovl_dir_cache *cache);
bool ovl_dentry_is_opaque(struct dentry *dentry);
bool ovl_dentry_is_impure(struct dentry *dentry);
bool ovl_dentry_is_whiteout(struct dentry *dentry);
void ovl_dentry_set_opaque(struct dentry *dentry);
bool ovl_dentry_has_upper_alias(struct dentry *dentry);
void ovl_dentry_set_upper_alias(struct dentry *dentry);
bool ovl_redirect_dir(struct super_block *sb);
const char *ovl_dentry_get_redirect(struct dentry *dentry);
void ovl_dentry_set_redirect(struct dentry *dentry, const char *redirect);
void ovl_inode_init(struct inode *inode, struct dentry *upperdentry,
		    struct dentry *lowerdentry);
void ovl_inode_update(struct inode *inode, struct dentry *upperdentry);
void ovl_dentry_version_inc(struct dentry *dentry);
u64 ovl_dentry_version_get(struct dentry *dentry);
bool ovl_is_whiteout(struct dentry *dentry);
struct file *ovl_path_open(struct path *path, int flags);
int ovl_copy_up_start(struct dentry *dentry);
void ovl_copy_up_end(struct dentry *dentry);
bool ovl_check_dir_xattr(struct dentry *dentry, const char *name);
int ovl_check_setxattr(struct dentry *dentry, struct dentry *upperdentry,
		       const char *name, const void *value, size_t size,
		       int xerr);
int ovl_set_impure(struct dentry *dentry, struct dentry *upperdentry);
<<<<<<< HEAD
=======
void ovl_set_flag(unsigned long flag, struct inode *inode);
bool ovl_test_flag(unsigned long flag, struct inode *inode);
bool ovl_inuse_trylock(struct dentry *dentry);
void ovl_inuse_unlock(struct dentry *dentry);
int ovl_nlink_start(struct dentry *dentry, bool *locked);
void ovl_nlink_end(struct dentry *dentry, bool locked);
>>>>>>> a2054256

static inline bool ovl_is_impuredir(struct dentry *dentry)
{
	return ovl_check_dir_xattr(dentry, OVL_XATTR_IMPURE);
}


/* namei.c */
int ovl_verify_origin(struct dentry *dentry, struct vfsmount *mnt,
		      struct dentry *origin, bool is_upper, bool set);
int ovl_verify_index(struct dentry *index, struct path *lowerstack,
		     unsigned int numlower);
int ovl_get_index_name(struct dentry *origin, struct qstr *name);
int ovl_path_next(int idx, struct dentry *dentry, struct path *path);
struct dentry *ovl_lookup(struct inode *dir, struct dentry *dentry, unsigned int flags);
bool ovl_lower_positive(struct dentry *dentry);

/* readdir.c */
extern const struct file_operations ovl_dir_operations;
int ovl_check_empty_dir(struct dentry *dentry, struct list_head *list);
void ovl_cleanup_whiteouts(struct dentry *upper, struct list_head *list);
void ovl_cache_free(struct list_head *list);
int ovl_check_d_type_supported(struct path *realpath);
void ovl_workdir_cleanup(struct inode *dir, struct vfsmount *mnt,
			 struct dentry *dentry, int level);
int ovl_indexdir_cleanup(struct dentry *dentry, struct vfsmount *mnt,
			 struct path *lowerstack, unsigned int numlower);

/* inode.c */
int ovl_set_nlink_upper(struct dentry *dentry);
int ovl_set_nlink_lower(struct dentry *dentry);
unsigned int ovl_get_nlink(struct dentry *lowerdentry,
			   struct dentry *upperdentry,
			   unsigned int fallback);
int ovl_setattr(struct dentry *dentry, struct iattr *attr);
int ovl_getattr(const struct path *path, struct kstat *stat,
		u32 request_mask, unsigned int flags);
int ovl_permission(struct inode *inode, int mask);
int ovl_xattr_set(struct dentry *dentry, struct inode *inode, const char *name,
		  const void *value, size_t size, int flags);
int ovl_xattr_get(struct dentry *dentry, struct inode *inode, const char *name,
		  void *value, size_t size);
ssize_t ovl_listxattr(struct dentry *dentry, char *list, size_t size);
struct posix_acl *ovl_get_acl(struct inode *inode, int type);
int ovl_open_maybe_copy_up(struct dentry *dentry, unsigned int file_flags);
int ovl_update_time(struct inode *inode, struct timespec *ts, int flags);
bool ovl_is_private_xattr(const char *name);

struct inode *ovl_new_inode(struct super_block *sb, umode_t mode, dev_t rdev);
struct inode *ovl_get_inode(struct dentry *dentry, struct dentry *upperdentry);
static inline void ovl_copyattr(struct inode *from, struct inode *to)
{
	to->i_uid = from->i_uid;
	to->i_gid = from->i_gid;
	to->i_mode = from->i_mode;
	to->i_atime = from->i_atime;
	to->i_mtime = from->i_mtime;
	to->i_ctime = from->i_ctime;
}

/* dir.c */
extern const struct inode_operations ovl_dir_inode_operations;
struct dentry *ovl_lookup_temp(struct dentry *workdir);
struct cattr {
	dev_t rdev;
	umode_t mode;
	const char *link;
};
int ovl_create_real(struct inode *dir, struct dentry *newdentry,
		    struct cattr *attr,
		    struct dentry *hardlink, bool debug);
int ovl_cleanup(struct inode *dir, struct dentry *dentry);

/* copy_up.c */
int ovl_copy_up(struct dentry *dentry);
int ovl_copy_up_flags(struct dentry *dentry, int flags);
int ovl_copy_xattr(struct dentry *old, struct dentry *new);
int ovl_set_attr(struct dentry *upper, struct kstat *stat);
struct ovl_fh *ovl_encode_fh(struct dentry *lower, bool is_upper);<|MERGE_RESOLUTION|>--- conflicted
+++ resolved
@@ -25,15 +25,12 @@
 #define OVL_XATTR_REDIRECT OVL_XATTR_PREFIX "redirect"
 #define OVL_XATTR_ORIGIN OVL_XATTR_PREFIX "origin"
 #define OVL_XATTR_IMPURE OVL_XATTR_PREFIX "impure"
-<<<<<<< HEAD
-=======
 #define OVL_XATTR_NLINK OVL_XATTR_PREFIX "nlink"
 
 enum ovl_flag {
 	OVL_IMPURE,
 	OVL_INDEX,
 };
->>>>>>> a2054256
 
 /*
  * The tuple (fh,uuid) is a universal unique identifier for a copy up origin,
@@ -210,7 +207,6 @@
 struct ovl_dir_cache *ovl_dir_cache(struct dentry *dentry);
 void ovl_set_dir_cache(struct dentry *dentry, struct ovl_dir_cache *cache);
 bool ovl_dentry_is_opaque(struct dentry *dentry);
-bool ovl_dentry_is_impure(struct dentry *dentry);
 bool ovl_dentry_is_whiteout(struct dentry *dentry);
 void ovl_dentry_set_opaque(struct dentry *dentry);
 bool ovl_dentry_has_upper_alias(struct dentry *dentry);
@@ -232,15 +228,12 @@
 		       const char *name, const void *value, size_t size,
 		       int xerr);
 int ovl_set_impure(struct dentry *dentry, struct dentry *upperdentry);
-<<<<<<< HEAD
-=======
 void ovl_set_flag(unsigned long flag, struct inode *inode);
 bool ovl_test_flag(unsigned long flag, struct inode *inode);
 bool ovl_inuse_trylock(struct dentry *dentry);
 void ovl_inuse_unlock(struct dentry *dentry);
 int ovl_nlink_start(struct dentry *dentry, bool *locked);
 void ovl_nlink_end(struct dentry *dentry, bool locked);
->>>>>>> a2054256
 
 static inline bool ovl_is_impuredir(struct dentry *dentry)
 {
