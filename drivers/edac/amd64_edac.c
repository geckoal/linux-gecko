--- conflicted
+++ resolved
@@ -194,17 +194,10 @@
 {
 	struct amd64_pvt *pvt = mci->pvt_info;
 	u32 min_scrubrate = 0x5;
-<<<<<<< HEAD
 
 	if (boot_cpu_data.x86 == 0xf)
 		min_scrubrate = 0x0;
 
-=======
-
-	if (boot_cpu_data.x86 == 0xf)
-		min_scrubrate = 0x0;
-
->>>>>>> d762f438
 	return __amd64_set_scrub_rate(pvt->F3, bw, min_scrubrate);
 }
 
@@ -326,7 +319,6 @@
 {
 	u64 csbase, csmask, base_bits, mask_bits;
 	u8 addr_shift;
-<<<<<<< HEAD
 
 	if (boot_cpu_data.x86 == 0xf && pvt->ext_model < K8_REV_F) {
 		csbase		= pvt->csels[dct].csbases[csrow];
@@ -347,28 +339,6 @@
 
 	*base  = (csbase & base_bits) << addr_shift;
 
-=======
-
-	if (boot_cpu_data.x86 == 0xf && pvt->ext_model < K8_REV_F) {
-		csbase		= pvt->csels[dct].csbases[csrow];
-		csmask		= pvt->csels[dct].csmasks[csrow];
-		base_bits	= GENMASK(21, 31) | GENMASK(9, 15);
-		mask_bits	= GENMASK(21, 29) | GENMASK(9, 15);
-		addr_shift	= 4;
-	} else {
-		csbase		= pvt->csels[dct].csbases[csrow];
-		csmask		= pvt->csels[dct].csmasks[csrow >> 1];
-		addr_shift	= 8;
-
-		if (boot_cpu_data.x86 == 0x15)
-			base_bits = mask_bits = GENMASK(19,30) | GENMASK(5,13);
-		else
-			base_bits = mask_bits = GENMASK(19,28) | GENMASK(5,13);
-	}
-
-	*base  = (csbase & base_bits) << addr_shift;
-
->>>>>>> d762f438
 	*mask  = ~0ULL;
 	/* poke holes for the csmask */
 	*mask &= ~(mask_bits << addr_shift);
@@ -879,7 +849,6 @@
 static void read_dct_base_mask(struct amd64_pvt *pvt)
 {
 	int cs;
-<<<<<<< HEAD
 
 	prep_chip_selects(pvt);
 
@@ -889,17 +858,6 @@
 		u32 *base0 = &pvt->csels[0].csbases[cs];
 		u32 *base1 = &pvt->csels[1].csbases[cs];
 
-=======
-
-	prep_chip_selects(pvt);
-
-	for_each_chip_select(cs, 0, pvt) {
-		int reg0   = DCSB0 + (cs * 4);
-		int reg1   = DCSB1 + (cs * 4);
-		u32 *base0 = &pvt->csels[0].csbases[cs];
-		u32 *base1 = &pvt->csels[1].csbases[cs];
-
->>>>>>> d762f438
 		if (!amd64_read_dct_pci_cfg(pvt, reg0, base0))
 			debugf0("  DCSB0[%d]=0x%08x reg: F2x%x\n",
 				cs, *base0, reg0);
@@ -973,26 +931,16 @@
 /* On F10h and later ErrAddr is MC4_ADDR[47:1] */
 static u64 get_error_address(struct mce *m)
 {
-<<<<<<< HEAD
-	u8 start_bit = 1;
-	u8 end_bit   = 47;
-
-	if (boot_cpu_data.x86 == 0xf) {
-=======
 	struct cpuinfo_x86 *c = &boot_cpu_data;
 	u64 addr;
 	u8 start_bit = 1;
 	u8 end_bit   = 47;
 
 	if (c->x86 == 0xf) {
->>>>>>> d762f438
 		start_bit = 3;
 		end_bit   = 39;
 	}
 
-<<<<<<< HEAD
-	return m->addr & GENMASK(start_bit, end_bit);
-=======
 	addr = m->addr & GENMASK(start_bit, end_bit);
 
 	/*
@@ -1040,25 +988,17 @@
 	}
 
 	return addr;
->>>>>>> d762f438
 }
 
 static void read_dram_base_limit_regs(struct amd64_pvt *pvt, unsigned range)
 {
-<<<<<<< HEAD
-=======
 	struct cpuinfo_x86 *c = &boot_cpu_data;
->>>>>>> d762f438
 	int off = range << 3;
 
 	amd64_read_pci_cfg(pvt->F1, DRAM_BASE_LO + off,  &pvt->ranges[range].base.lo);
 	amd64_read_pci_cfg(pvt->F1, DRAM_LIMIT_LO + off, &pvt->ranges[range].lim.lo);
 
-<<<<<<< HEAD
-	if (boot_cpu_data.x86 == 0xf)
-=======
 	if (c->x86 == 0xf)
->>>>>>> d762f438
 		return;
 
 	if (!dram_rw(pvt, range))
@@ -1066,8 +1006,6 @@
 
 	amd64_read_pci_cfg(pvt->F1, DRAM_BASE_HI + off,  &pvt->ranges[range].base.hi);
 	amd64_read_pci_cfg(pvt->F1, DRAM_LIMIT_HI + off, &pvt->ranges[range].lim.hi);
-<<<<<<< HEAD
-=======
 
 	/* Factor in CC6 save area by reading dst node's limit reg */
 	if (c->x86 == 0x15) {
@@ -1093,7 +1031,6 @@
 
 		pci_dev_put(f1);
 	}
->>>>>>> d762f438
 }
 
 static void k8_map_sysaddr_to_csrow(struct mem_ctl_info *mci, u64 sys_addr,
@@ -1164,7 +1101,6 @@
 		shift = i >> 1;
 	else
 		shift = (i + 1) >> 1;
-<<<<<<< HEAD
 
 	return 128 << (shift + !!dct_width);
 }
@@ -1174,17 +1110,6 @@
 {
 	u32 dclr = dct ? pvt->dclr1 : pvt->dclr0;
 
-=======
-
-	return 128 << (shift + !!dct_width);
-}
-
-static int k8_dbam_to_chip_select(struct amd64_pvt *pvt, u8 dct,
-				  unsigned cs_mode)
-{
-	u32 dclr = dct ? pvt->dclr1 : pvt->dclr0;
-
->>>>>>> d762f438
 	if (pvt->ext_model >= K8_REV_F) {
 		WARN_ON(cs_mode > 11);
 		return ddr2_cs_size(cs_mode, dclr & WIDTH_128);
@@ -1268,17 +1193,10 @@
 		shift = i >> 1;
 	else
 		shift = (i + 1) >> 1;
-<<<<<<< HEAD
 
 	if (cs_size != -1)
 		cs_size = (128 * (1 << !!dct_width)) << shift;
 
-=======
-
-	if (cs_size != -1)
-		cs_size = (128 * (1 << !!dct_width)) << shift;
-
->>>>>>> d762f438
 	return cs_size;
 }
 
@@ -1557,18 +1475,8 @@
 		return -EINVAL;
 	}
 
-<<<<<<< HEAD
-	if (intlv_en &&
-	    (intlv_sel != ((sys_addr >> 12) & intlv_en))) {
-		amd64_warn("Botched intlv bits, en: 0x%x, sel: 0x%x\n",
-			   intlv_en, intlv_sel);
-=======
 	if (intlv_en && (intlv_sel != ((sys_addr >> 12) & intlv_en)))
->>>>>>> d762f438
 		return -EINVAL;
-	}
-
-	sys_addr = f1x_swap_interleaved_region(pvt, sys_addr);
 
 	sys_addr = f1x_swap_interleaved_region(pvt, sys_addr);
 
