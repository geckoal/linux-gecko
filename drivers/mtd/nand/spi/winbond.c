--- conflicted
+++ resolved
@@ -85,11 +85,7 @@
 		     SPINAND_ECCINFO(&w25m02gv_ooblayout, NULL),
 		     SPINAND_SELECT_TARGET(w25m02gv_select_target)),
 	SPINAND_INFO("W25N01GV", 0xAA,
-<<<<<<< HEAD
-		     NAND_MEMORG(1, 2048, 64, 64, 1024, 1, 1, 1),
-=======
 		     NAND_MEMORG(1, 2048, 64, 64, 1024, 20, 1, 1, 1),
->>>>>>> 0ecfebd2
 		     NAND_ECCREQ(1, 512),
 		     SPINAND_INFO_OP_VARIANTS(&read_cache_variants,
 					      &write_cache_variants,
