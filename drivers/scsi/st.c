// SPDX-License-Identifier: GPL-2.0-only
/*
   SCSI Tape Driver for Linux version 1.1 and newer. See the accompanying
   file Documentation/scsi/st.rst for more information.

   History:
   Rewritten from Dwayne Forsyth's SCSI tape driver by Kai Makisara.
   Contribution and ideas from several people including (in alphabetical
   order) Klaus Ehrenfried, Eugene Exarevsky, Eric Lee Green, Wolfgang Denk,
   Steve Hirsch, Andreas Koppenh"ofer, Michael Leodolter, Eyal Lebedinsky,
   Michael Schaefer, J"org Weule, and Eric Youngdale.

   Copyright 1992 - 2016 Kai Makisara
   email Kai.Makisara@kolumbus.fi

   Some small formal changes - aeb, 950809

   Last modified: 18-JAN-1998 Richard Gooch <rgooch@atnf.csiro.au> Devfs support
 */

static const char *verstr = "20160209";

#include <linux/module.h>

#include <linux/compat.h>
#include <linux/fs.h>
#include <linux/kernel.h>
#include <linux/sched/signal.h>
#include <linux/mm.h>
#include <linux/init.h>
#include <linux/string.h>
#include <linux/slab.h>
#include <linux/errno.h>
#include <linux/mtio.h>
#include <linux/major.h>
#include <linux/cdrom.h>
#include <linux/ioctl.h>
#include <linux/fcntl.h>
#include <linux/spinlock.h>
#include <linux/blkdev.h>
#include <linux/moduleparam.h>
#include <linux/cdev.h>
#include <linux/idr.h>
#include <linux/delay.h>
#include <linux/mutex.h>

#include <linux/uaccess.h>
#include <asm/dma.h>
#include <asm/unaligned.h>

#include <scsi/scsi.h>
#include <scsi/scsi_dbg.h>
#include <scsi/scsi_device.h>
#include <scsi/scsi_driver.h>
#include <scsi/scsi_eh.h>
#include <scsi/scsi_host.h>
#include <scsi/scsi_ioctl.h>
#include <scsi/sg.h>


/* The driver prints some debugging information on the console if DEBUG
   is defined and non-zero. */
#define DEBUG 1
#define NO_DEBUG 0

#define ST_DEB_MSG  KERN_NOTICE
#if DEBUG
/* The message level for the debug messages is currently set to KERN_NOTICE
   so that people can easily see the messages. Later when the debugging messages
   in the drivers are more widely classified, this may be changed to KERN_DEBUG. */
#define DEB(a) a
#define DEBC(a) if (debugging) { a ; }
#else
#define DEB(a)
#define DEBC(a)
#endif

#define ST_KILOBYTE 1024

#include "st_options.h"
#include "st.h"

static int buffer_kbs;
static int max_sg_segs;
static int try_direct_io = TRY_DIRECT_IO;
static int try_rdio = 1;
static int try_wdio = 1;
static int debug_flag;

static struct class st_sysfs_class;
static const struct attribute_group *st_dev_groups[];
static const struct attribute_group *st_drv_groups[];

MODULE_AUTHOR("Kai Makisara");
MODULE_DESCRIPTION("SCSI tape (st) driver");
MODULE_LICENSE("GPL");
MODULE_ALIAS_CHARDEV_MAJOR(SCSI_TAPE_MAJOR);
MODULE_ALIAS_SCSI_DEVICE(TYPE_TAPE);

/* Set 'perm' (4th argument) to 0 to disable module_param's definition
 * of sysfs parameters (which module_param doesn't yet support).
 * Sysfs parameters defined explicitly later.
 */
module_param_named(buffer_kbs, buffer_kbs, int, 0);
MODULE_PARM_DESC(buffer_kbs, "Default driver buffer size for fixed block mode (KB; 32)");
module_param_named(max_sg_segs, max_sg_segs, int, 0);
MODULE_PARM_DESC(max_sg_segs, "Maximum number of scatter/gather segments to use (256)");
module_param_named(try_direct_io, try_direct_io, int, 0);
MODULE_PARM_DESC(try_direct_io, "Try direct I/O between user buffer and tape drive (1)");
module_param_named(debug_flag, debug_flag, int, 0);
MODULE_PARM_DESC(debug_flag, "Enable DEBUG, same as setting debugging=1");


/* Extra parameters for testing */
module_param_named(try_rdio, try_rdio, int, 0);
MODULE_PARM_DESC(try_rdio, "Try direct read i/o when possible");
module_param_named(try_wdio, try_wdio, int, 0);
MODULE_PARM_DESC(try_wdio, "Try direct write i/o when possible");

#ifndef MODULE
static int write_threshold_kbs;  /* retained for compatibility */
static struct st_dev_parm {
	char *name;
	int *val;
} parms[] __initdata = {
	{
		"buffer_kbs", &buffer_kbs
	},
	{       /* Retained for compatibility with 2.4 */
		"write_threshold_kbs", &write_threshold_kbs
	},
	{
		"max_sg_segs", NULL
	},
	{
		"try_direct_io", &try_direct_io
	},
	{
		"debug_flag", &debug_flag
	}
};
#endif

/* Restrict the number of modes so that names for all are assigned */
#if ST_NBR_MODES > 16
#error "Maximum number of modes is 16"
#endif
/* Bit reversed order to get same names for same minors with all
   mode counts */
static const char *st_formats[] = {
	"",  "r", "k", "s", "l", "t", "o", "u",
	"m", "v", "p", "x", "a", "y", "q", "z"}; 

/* The default definitions have been moved to st_options.h */

#define ST_FIXED_BUFFER_SIZE (ST_FIXED_BUFFER_BLOCKS * ST_KILOBYTE)

/* The buffer size should fit into the 24 bits for length in the
   6-byte SCSI read and write commands. */
#if ST_FIXED_BUFFER_SIZE >= (2 << 24 - 1)
#error "Buffer size should not exceed (2 << 24 - 1) bytes!"
#endif

static int debugging = DEBUG;

#define MAX_RETRIES 0
#define MAX_WRITE_RETRIES 0
#define MAX_READY_RETRIES 0
#define NO_TAPE  NOT_READY

#define ST_TIMEOUT (900 * HZ)
#define ST_LONG_TIMEOUT (14000 * HZ)

/* Remove mode bits and auto-rewind bit (7) */
#define TAPE_NR(x) ( ((iminor(x) & ~255) >> (ST_NBR_MODE_BITS + 1)) | \
	(iminor(x) & ((1 << ST_MODE_SHIFT)-1)))
#define TAPE_MODE(x) ((iminor(x) & ST_MODE_MASK) >> ST_MODE_SHIFT)

/* Construct the minor number from the device (d), mode (m), and non-rewind (n) data */
#define TAPE_MINOR(d, m, n) (((d & ~(255 >> (ST_NBR_MODE_BITS + 1))) << (ST_NBR_MODE_BITS + 1)) | \
  (d & (255 >> (ST_NBR_MODE_BITS + 1))) | (m << ST_MODE_SHIFT) | ((n != 0) << 7) )

/* Internal ioctl to set both density (uppermost 8 bits) and blocksize (lower
   24 bits) */
#define SET_DENS_AND_BLK 0x10001

static int st_fixed_buffer_size = ST_FIXED_BUFFER_SIZE;
static int st_max_sg_segs = ST_MAX_SG;

static int modes_defined;

static int enlarge_buffer(struct st_buffer *, int);
static void clear_buffer(struct st_buffer *);
static void normalize_buffer(struct st_buffer *);
static int append_to_buffer(const char __user *, struct st_buffer *, int);
static int from_buffer(struct st_buffer *, char __user *, int);
static void move_buffer_data(struct st_buffer *, int);

static int sgl_map_user_pages(struct st_buffer *, const unsigned int,
			      unsigned long, size_t, int);
static int sgl_unmap_user_pages(struct st_buffer *, const unsigned int, int);

static int st_probe(struct device *);
static int st_remove(struct device *);

static struct scsi_driver st_template = {
	.gendrv = {
		.name		= "st",
		.owner		= THIS_MODULE,
		.probe		= st_probe,
		.remove		= st_remove,
		.groups		= st_drv_groups,
	},
};

static int st_compression(struct scsi_tape *, int);

static int find_partition(struct scsi_tape *);
static int switch_partition(struct scsi_tape *);

static int st_int_ioctl(struct scsi_tape *, unsigned int, unsigned long);

static void scsi_tape_release(struct kref *);

#define to_scsi_tape(obj) container_of(obj, struct scsi_tape, kref)

static DEFINE_MUTEX(st_ref_mutex);
static DEFINE_SPINLOCK(st_index_lock);
static DEFINE_SPINLOCK(st_use_lock);
static DEFINE_IDR(st_index_idr);



#ifndef SIGS_FROM_OSST
#define SIGS_FROM_OSST \
	{"OnStream", "SC-", "", "osst"}, \
	{"OnStream", "DI-", "", "osst"}, \
	{"OnStream", "DP-", "", "osst"}, \
	{"OnStream", "USB", "", "osst"}, \
	{"OnStream", "FW-", "", "osst"}
#endif

static struct scsi_tape *scsi_tape_get(int dev)
{
	struct scsi_tape *STp = NULL;

	mutex_lock(&st_ref_mutex);
	spin_lock(&st_index_lock);

	STp = idr_find(&st_index_idr, dev);
	if (!STp) goto out;

	kref_get(&STp->kref);

	if (!STp->device)
		goto out_put;

	if (scsi_device_get(STp->device))
		goto out_put;

	goto out;

out_put:
	kref_put(&STp->kref, scsi_tape_release);
	STp = NULL;
out:
	spin_unlock(&st_index_lock);
	mutex_unlock(&st_ref_mutex);
	return STp;
}

static void scsi_tape_put(struct scsi_tape *STp)
{
	struct scsi_device *sdev = STp->device;

	mutex_lock(&st_ref_mutex);
	kref_put(&STp->kref, scsi_tape_release);
	scsi_device_put(sdev);
	mutex_unlock(&st_ref_mutex);
}

struct st_reject_data {
	char *vendor;
	char *model;
	char *rev;
	char *driver_hint; /* Name of the correct driver, NULL if unknown */
};

static struct st_reject_data reject_list[] = {
	/* {"XXX", "Yy-", "", NULL},  example */
	SIGS_FROM_OSST,
	{NULL, }};

/* If the device signature is on the list of incompatible drives, the
   function returns a pointer to the name of the correct driver (if known) */
static char * st_incompatible(struct scsi_device* SDp)
{
	struct st_reject_data *rp;

	for (rp=&(reject_list[0]); rp->vendor != NULL; rp++)
		if (!strncmp(rp->vendor, SDp->vendor, strlen(rp->vendor)) &&
		    !strncmp(rp->model, SDp->model, strlen(rp->model)) &&
		    !strncmp(rp->rev, SDp->rev, strlen(rp->rev))) {
			if (rp->driver_hint)
				return rp->driver_hint;
			else
				return "unknown";
		}
	return NULL;
}


#define st_printk(prefix, t, fmt, a...) \
	sdev_prefix_printk(prefix, (t)->device, (t)->name, fmt, ##a)
#ifdef DEBUG
#define DEBC_printk(t, fmt, a...) \
	if (debugging) { st_printk(ST_DEB_MSG, t, fmt, ##a ); }
#else
#define DEBC_printk(t, fmt, a...)
#endif

static void st_analyze_sense(struct st_request *SRpnt, struct st_cmdstatus *s)
{
	const u8 *ucp;
	const u8 *sense = SRpnt->sense;

	s->have_sense = scsi_normalize_sense(SRpnt->sense,
				SCSI_SENSE_BUFFERSIZE, &s->sense_hdr);
	s->flags = 0;

	if (s->have_sense) {
		s->deferred = 0;
		s->remainder_valid =
			scsi_get_sense_info_fld(sense, SCSI_SENSE_BUFFERSIZE, &s->uremainder64);
		switch (sense[0] & 0x7f) {
		case 0x71:
			s->deferred = 1;
			fallthrough;
		case 0x70:
			s->fixed_format = 1;
			s->flags = sense[2] & 0xe0;
			break;
		case 0x73:
			s->deferred = 1;
			fallthrough;
		case 0x72:
			s->fixed_format = 0;
			ucp = scsi_sense_desc_find(sense, SCSI_SENSE_BUFFERSIZE, 4);
			s->flags = ucp ? (ucp[3] & 0xe0) : 0;
			break;
		}
	}
}


/* Convert the result to success code */
static int st_chk_result(struct scsi_tape *STp, struct st_request * SRpnt)
{
	int result = SRpnt->result;
	u8 scode;
	DEB(const char *stp;)
	char *name = STp->name;
	struct st_cmdstatus *cmdstatp;

	if (!result)
		return 0;

	cmdstatp = &STp->buffer->cmdstat;
	st_analyze_sense(SRpnt, cmdstatp);

	if (cmdstatp->have_sense)
		scode = STp->buffer->cmdstat.sense_hdr.sense_key;
	else
		scode = 0;

	DEB(
	if (debugging) {
		st_printk(ST_DEB_MSG, STp,
			    "Error: %x, cmd: %x %x %x %x %x %x\n", result,
			    SRpnt->cmd[0], SRpnt->cmd[1], SRpnt->cmd[2],
			    SRpnt->cmd[3], SRpnt->cmd[4], SRpnt->cmd[5]);
		if (cmdstatp->have_sense)
			__scsi_print_sense(STp->device, name,
					   SRpnt->sense, SCSI_SENSE_BUFFERSIZE);
	} ) /* end DEB */
	if (!debugging) { /* Abnormal conditions for tape */
		if (!cmdstatp->have_sense)
			st_printk(KERN_WARNING, STp,
			       "Error %x (driver bt 0, host bt 0x%x).\n",
			       result, host_byte(result));
		else if (cmdstatp->have_sense &&
			 scode != NO_SENSE &&
			 scode != RECOVERED_ERROR &&
			 /* scode != UNIT_ATTENTION && */
			 scode != BLANK_CHECK &&
			 scode != VOLUME_OVERFLOW &&
			 SRpnt->cmd[0] != MODE_SENSE &&
			 SRpnt->cmd[0] != TEST_UNIT_READY) {

			__scsi_print_sense(STp->device, name,
					   SRpnt->sense, SCSI_SENSE_BUFFERSIZE);
		}
	}

	if (cmdstatp->fixed_format &&
	    STp->cln_mode >= EXTENDED_SENSE_START) {  /* Only fixed format sense */
		if (STp->cln_sense_value)
			STp->cleaning_req |= ((SRpnt->sense[STp->cln_mode] &
					       STp->cln_sense_mask) == STp->cln_sense_value);
		else
			STp->cleaning_req |= ((SRpnt->sense[STp->cln_mode] &
					       STp->cln_sense_mask) != 0);
	}
	if (cmdstatp->have_sense &&
	    cmdstatp->sense_hdr.asc == 0 && cmdstatp->sense_hdr.ascq == 0x17)
		STp->cleaning_req = 1; /* ASC and ASCQ => cleaning requested */

	STp->pos_unknown |= STp->device->was_reset;

	if (cmdstatp->have_sense &&
	    scode == RECOVERED_ERROR
#if ST_RECOVERED_WRITE_FATAL
	    && SRpnt->cmd[0] != WRITE_6
	    && SRpnt->cmd[0] != WRITE_FILEMARKS
#endif
	    ) {
		STp->recover_count++;
		STp->recover_reg++;

		DEB(
		if (debugging) {
			if (SRpnt->cmd[0] == READ_6)
				stp = "read";
			else if (SRpnt->cmd[0] == WRITE_6)
				stp = "write";
			else
				stp = "ioctl";
			st_printk(ST_DEB_MSG, STp,
				  "Recovered %s error (%d).\n",
				  stp, STp->recover_count);
		} ) /* end DEB */

		if (cmdstatp->flags == 0)
			return 0;
	}
	return (-EIO);
}

static struct st_request *st_allocate_request(struct scsi_tape *stp)
{
	struct st_request *streq;

	streq = kzalloc(sizeof(*streq), GFP_KERNEL);
	if (streq)
		streq->stp = stp;
	else {
		st_printk(KERN_ERR, stp,
			  "Can't get SCSI request.\n");
		if (signal_pending(current))
			stp->buffer->syscall_result = -EINTR;
		else
			stp->buffer->syscall_result = -EBUSY;
	}

	return streq;
}

static void st_release_request(struct st_request *streq)
{
	kfree(streq);
}

static void st_do_stats(struct scsi_tape *STp, struct request *req)
{
	ktime_t now;

	now = ktime_get();
	if (scsi_req(req)->cmd[0] == WRITE_6) {
		now = ktime_sub(now, STp->stats->write_time);
		atomic64_add(ktime_to_ns(now), &STp->stats->tot_write_time);
		atomic64_add(ktime_to_ns(now), &STp->stats->tot_io_time);
		atomic64_inc(&STp->stats->write_cnt);
		if (scsi_req(req)->result) {
			atomic64_add(atomic_read(&STp->stats->last_write_size)
				- STp->buffer->cmdstat.residual,
				&STp->stats->write_byte_cnt);
			if (STp->buffer->cmdstat.residual > 0)
				atomic64_inc(&STp->stats->resid_cnt);
		} else
			atomic64_add(atomic_read(&STp->stats->last_write_size),
				&STp->stats->write_byte_cnt);
	} else if (scsi_req(req)->cmd[0] == READ_6) {
		now = ktime_sub(now, STp->stats->read_time);
		atomic64_add(ktime_to_ns(now), &STp->stats->tot_read_time);
		atomic64_add(ktime_to_ns(now), &STp->stats->tot_io_time);
		atomic64_inc(&STp->stats->read_cnt);
		if (scsi_req(req)->result) {
			atomic64_add(atomic_read(&STp->stats->last_read_size)
				- STp->buffer->cmdstat.residual,
				&STp->stats->read_byte_cnt);
			if (STp->buffer->cmdstat.residual > 0)
				atomic64_inc(&STp->stats->resid_cnt);
		} else
			atomic64_add(atomic_read(&STp->stats->last_read_size),
				&STp->stats->read_byte_cnt);
	} else {
		now = ktime_sub(now, STp->stats->other_time);
		atomic64_add(ktime_to_ns(now), &STp->stats->tot_io_time);
		atomic64_inc(&STp->stats->other_cnt);
	}
	atomic64_dec(&STp->stats->in_flight);
}

static void st_scsi_execute_end(struct request *req, blk_status_t status)
{
	struct st_request *SRpnt = req->end_io_data;
	struct scsi_request *rq = scsi_req(req);
	struct scsi_tape *STp = SRpnt->stp;
	struct bio *tmp;

	STp->buffer->cmdstat.midlevel_result = SRpnt->result = rq->result;
	STp->buffer->cmdstat.residual = rq->resid_len;

	st_do_stats(STp, req);

	tmp = SRpnt->bio;
	if (rq->sense_len)
		memcpy(SRpnt->sense, rq->sense, SCSI_SENSE_BUFFERSIZE);
	if (SRpnt->waiting)
		complete(SRpnt->waiting);

	blk_rq_unmap_user(tmp);
	blk_mq_free_request(req);
}

static int st_scsi_execute(struct st_request *SRpnt, const unsigned char *cmd,
			   int data_direction, void *buffer, unsigned bufflen,
			   int timeout, int retries)
{
	struct request *req;
	struct scsi_request *rq;
	struct rq_map_data *mdata = &SRpnt->stp->buffer->map_data;
	int err = 0;
	struct scsi_tape *STp = SRpnt->stp;

	req = scsi_alloc_request(SRpnt->stp->device->request_queue,
			data_direction == DMA_TO_DEVICE ?
			REQ_OP_DRV_OUT : REQ_OP_DRV_IN, 0);
	if (IS_ERR(req))
		return PTR_ERR(req);
	rq = scsi_req(req);
	req->rq_flags |= RQF_QUIET;

	mdata->null_mapped = 1;

	if (bufflen) {
		err = blk_rq_map_user(req->q, req, mdata, NULL, bufflen,
				      GFP_KERNEL);
		if (err) {
<<<<<<< HEAD
			blk_put_request(req);
=======
			blk_mq_free_request(req);
>>>>>>> df0cc57e
			return err;
		}
	}

	atomic64_inc(&STp->stats->in_flight);
	if (cmd[0] == WRITE_6) {
		atomic_set(&STp->stats->last_write_size, bufflen);
		STp->stats->write_time = ktime_get();
	} else if (cmd[0] == READ_6) {
		atomic_set(&STp->stats->last_read_size, bufflen);
		STp->stats->read_time = ktime_get();
	} else {
		STp->stats->other_time = ktime_get();
	}

	SRpnt->bio = req->bio;
	rq->cmd_len = COMMAND_SIZE(cmd[0]);
	memset(rq->cmd, 0, BLK_MAX_CDB);
	memcpy(rq->cmd, cmd, rq->cmd_len);
	req->timeout = timeout;
	rq->retries = retries;
	req->end_io_data = SRpnt;

	blk_execute_rq_nowait(NULL, req, 1, st_scsi_execute_end);
	return 0;
}

/* Do the scsi command. Waits until command performed if do_wait is true.
   Otherwise write_behind_check() is used to check that the command
   has finished. */
static struct st_request *
st_do_scsi(struct st_request * SRpnt, struct scsi_tape * STp, unsigned char *cmd,
	   int bytes, int direction, int timeout, int retries, int do_wait)
{
	struct completion *waiting;
	struct rq_map_data *mdata = &STp->buffer->map_data;
	int ret;

	/* if async, make sure there's no command outstanding */
	if (!do_wait && ((STp->buffer)->last_SRpnt)) {
		st_printk(KERN_ERR, STp,
			  "Async command already active.\n");
		if (signal_pending(current))
			(STp->buffer)->syscall_result = (-EINTR);
		else
			(STp->buffer)->syscall_result = (-EBUSY);
		return NULL;
	}

	if (!SRpnt) {
		SRpnt = st_allocate_request(STp);
		if (!SRpnt)
			return NULL;
	}

	/* If async IO, set last_SRpnt. This ptr tells write_behind_check
	   which IO is outstanding. It's nulled out when the IO completes. */
	if (!do_wait)
		(STp->buffer)->last_SRpnt = SRpnt;

	waiting = &STp->wait;
	init_completion(waiting);
	SRpnt->waiting = waiting;

	if (STp->buffer->do_dio) {
		mdata->page_order = 0;
		mdata->nr_entries = STp->buffer->sg_segs;
		mdata->pages = STp->buffer->mapped_pages;
	} else {
		mdata->page_order = STp->buffer->reserved_page_order;
		mdata->nr_entries =
			DIV_ROUND_UP(bytes, PAGE_SIZE << mdata->page_order);
		mdata->pages = STp->buffer->reserved_pages;
		mdata->offset = 0;
	}

	memcpy(SRpnt->cmd, cmd, sizeof(SRpnt->cmd));
	STp->buffer->cmdstat.have_sense = 0;
	STp->buffer->syscall_result = 0;

	ret = st_scsi_execute(SRpnt, cmd, direction, NULL, bytes, timeout,
			      retries);
	if (ret) {
		/* could not allocate the buffer or request was too large */
		(STp->buffer)->syscall_result = (-EBUSY);
		(STp->buffer)->last_SRpnt = NULL;
	} else if (do_wait) {
		wait_for_completion(waiting);
		SRpnt->waiting = NULL;
		(STp->buffer)->syscall_result = st_chk_result(STp, SRpnt);
	}

	return SRpnt;
}


/* Handle the write-behind checking (waits for completion). Returns -ENOSPC if
   write has been correct but EOM early warning reached, -EIO if write ended in
   error or zero if write successful. Asynchronous writes are used only in
   variable block mode. */
static int write_behind_check(struct scsi_tape * STp)
{
	int retval = 0;
	struct st_buffer *STbuffer;
	struct st_partstat *STps;
	struct st_cmdstatus *cmdstatp;
	struct st_request *SRpnt;

	STbuffer = STp->buffer;
	if (!STbuffer->writing)
		return 0;

	DEB(
	if (STp->write_pending)
		STp->nbr_waits++;
	else
		STp->nbr_finished++;
	) /* end DEB */

	wait_for_completion(&(STp->wait));
	SRpnt = STbuffer->last_SRpnt;
	STbuffer->last_SRpnt = NULL;
	SRpnt->waiting = NULL;

	(STp->buffer)->syscall_result = st_chk_result(STp, SRpnt);
	st_release_request(SRpnt);

	STbuffer->buffer_bytes -= STbuffer->writing;
	STps = &(STp->ps[STp->partition]);
	if (STps->drv_block >= 0) {
		if (STp->block_size == 0)
			STps->drv_block++;
		else
			STps->drv_block += STbuffer->writing / STp->block_size;
	}

	cmdstatp = &STbuffer->cmdstat;
	if (STbuffer->syscall_result) {
		retval = -EIO;
		if (cmdstatp->have_sense && !cmdstatp->deferred &&
		    (cmdstatp->flags & SENSE_EOM) &&
		    (cmdstatp->sense_hdr.sense_key == NO_SENSE ||
		     cmdstatp->sense_hdr.sense_key == RECOVERED_ERROR)) {
			/* EOM at write-behind, has all data been written? */
			if (!cmdstatp->remainder_valid ||
			    cmdstatp->uremainder64 == 0)
				retval = -ENOSPC;
		}
		if (retval == -EIO)
			STps->drv_block = -1;
	}
	STbuffer->writing = 0;

	DEB(if (debugging && retval)
		    st_printk(ST_DEB_MSG, STp,
				"Async write error %x, return value %d.\n",
				STbuffer->cmdstat.midlevel_result, retval);) /* end DEB */

	return retval;
}


/* Step over EOF if it has been inadvertently crossed (ioctl not used because
   it messes up the block number). */
static int cross_eof(struct scsi_tape * STp, int forward)
{
	struct st_request *SRpnt;
	unsigned char cmd[MAX_COMMAND_SIZE];

	cmd[0] = SPACE;
	cmd[1] = 0x01;		/* Space FileMarks */
	if (forward) {
		cmd[2] = cmd[3] = 0;
		cmd[4] = 1;
	} else
		cmd[2] = cmd[3] = cmd[4] = 0xff;	/* -1 filemarks */
	cmd[5] = 0;

	DEBC_printk(STp, "Stepping over filemark %s.\n",
		    forward ? "forward" : "backward");

	SRpnt = st_do_scsi(NULL, STp, cmd, 0, DMA_NONE,
			   STp->device->request_queue->rq_timeout,
			   MAX_RETRIES, 1);
	if (!SRpnt)
		return (STp->buffer)->syscall_result;

	st_release_request(SRpnt);
	SRpnt = NULL;

	if ((STp->buffer)->cmdstat.midlevel_result != 0)
		st_printk(KERN_ERR, STp,
			  "Stepping over filemark %s failed.\n",
			  forward ? "forward" : "backward");

	return (STp->buffer)->syscall_result;
}


/* Flush the write buffer (never need to write if variable blocksize). */
static int st_flush_write_buffer(struct scsi_tape * STp)
{
	int transfer, blks;
	int result;
	unsigned char cmd[MAX_COMMAND_SIZE];
	struct st_request *SRpnt;
	struct st_partstat *STps;

	result = write_behind_check(STp);
	if (result)
		return result;

	result = 0;
	if (STp->dirty == 1) {

		transfer = STp->buffer->buffer_bytes;
		DEBC_printk(STp, "Flushing %d bytes.\n", transfer);

		memset(cmd, 0, MAX_COMMAND_SIZE);
		cmd[0] = WRITE_6;
		cmd[1] = 1;
		blks = transfer / STp->block_size;
		cmd[2] = blks >> 16;
		cmd[3] = blks >> 8;
		cmd[4] = blks;

		SRpnt = st_do_scsi(NULL, STp, cmd, transfer, DMA_TO_DEVICE,
				   STp->device->request_queue->rq_timeout,
				   MAX_WRITE_RETRIES, 1);
		if (!SRpnt)
			return (STp->buffer)->syscall_result;

		STps = &(STp->ps[STp->partition]);
		if ((STp->buffer)->syscall_result != 0) {
			struct st_cmdstatus *cmdstatp = &STp->buffer->cmdstat;

			if (cmdstatp->have_sense && !cmdstatp->deferred &&
			    (cmdstatp->flags & SENSE_EOM) &&
			    (cmdstatp->sense_hdr.sense_key == NO_SENSE ||
			     cmdstatp->sense_hdr.sense_key == RECOVERED_ERROR) &&
			    (!cmdstatp->remainder_valid ||
			     cmdstatp->uremainder64 == 0)) { /* All written at EOM early warning */
				STp->dirty = 0;
				(STp->buffer)->buffer_bytes = 0;
				if (STps->drv_block >= 0)
					STps->drv_block += blks;
				result = (-ENOSPC);
			} else {
				st_printk(KERN_ERR, STp, "Error on flush.\n");
				STps->drv_block = (-1);
				result = (-EIO);
			}
		} else {
			if (STps->drv_block >= 0)
				STps->drv_block += blks;
			STp->dirty = 0;
			(STp->buffer)->buffer_bytes = 0;
		}
		st_release_request(SRpnt);
		SRpnt = NULL;
	}
	return result;
}


/* Flush the tape buffer. The tape will be positioned correctly unless
   seek_next is true. */
static int flush_buffer(struct scsi_tape *STp, int seek_next)
{
	int backspace, result;
	struct st_partstat *STps;

	/*
	 * If there was a bus reset, block further access
	 * to this device.
	 */
	if (STp->pos_unknown)
		return (-EIO);

	if (STp->ready != ST_READY)
		return 0;
	STps = &(STp->ps[STp->partition]);
	if (STps->rw == ST_WRITING)	/* Writing */
		return st_flush_write_buffer(STp);

	if (STp->block_size == 0)
		return 0;

	backspace = ((STp->buffer)->buffer_bytes +
		     (STp->buffer)->read_pointer) / STp->block_size -
	    ((STp->buffer)->read_pointer + STp->block_size - 1) /
	    STp->block_size;
	(STp->buffer)->buffer_bytes = 0;
	(STp->buffer)->read_pointer = 0;
	result = 0;
	if (!seek_next) {
		if (STps->eof == ST_FM_HIT) {
			result = cross_eof(STp, 0);	/* Back over the EOF hit */
			if (!result)
				STps->eof = ST_NOEOF;
			else {
				if (STps->drv_file >= 0)
					STps->drv_file++;
				STps->drv_block = 0;
			}
		}
		if (!result && backspace > 0)
			result = st_int_ioctl(STp, MTBSR, backspace);
	} else if (STps->eof == ST_FM_HIT) {
		if (STps->drv_file >= 0)
			STps->drv_file++;
		STps->drv_block = 0;
		STps->eof = ST_NOEOF;
	}
	return result;

}

/* Set the mode parameters */
static int set_mode_densblk(struct scsi_tape * STp, struct st_modedef * STm)
{
	int set_it = 0;
	unsigned long arg;

	if (!STp->density_changed &&
	    STm->default_density >= 0 &&
	    STm->default_density != STp->density) {
		arg = STm->default_density;
		set_it = 1;
	} else
		arg = STp->density;
	arg <<= MT_ST_DENSITY_SHIFT;
	if (!STp->blksize_changed &&
	    STm->default_blksize >= 0 &&
	    STm->default_blksize != STp->block_size) {
		arg |= STm->default_blksize;
		set_it = 1;
	} else
		arg |= STp->block_size;
	if (set_it &&
	    st_int_ioctl(STp, SET_DENS_AND_BLK, arg)) {
		st_printk(KERN_WARNING, STp,
			  "Can't set default block size to %d bytes "
			  "and density %x.\n",
			  STm->default_blksize, STm->default_density);
		if (modes_defined)
			return (-EINVAL);
	}
	return 0;
}


/* Lock or unlock the drive door. Don't use when st_request allocated. */
static int do_door_lock(struct scsi_tape * STp, int do_lock)
{
	int retval;

	DEBC_printk(STp, "%socking drive door.\n", do_lock ? "L" : "Unl");

	retval = scsi_set_medium_removal(STp->device,
			do_lock ? SCSI_REMOVAL_PREVENT : SCSI_REMOVAL_ALLOW);
	if (!retval)
		STp->door_locked = do_lock ? ST_LOCKED_EXPLICIT : ST_UNLOCKED;
	else
		STp->door_locked = ST_LOCK_FAILS;
	return retval;
}


/* Set the internal state after reset */
static void reset_state(struct scsi_tape *STp)
{
	int i;
	struct st_partstat *STps;

	STp->pos_unknown = 0;
	for (i = 0; i < ST_NBR_PARTITIONS; i++) {
		STps = &(STp->ps[i]);
		STps->rw = ST_IDLE;
		STps->eof = ST_NOEOF;
		STps->at_sm = 0;
		STps->last_block_valid = 0;
		STps->drv_block = -1;
		STps->drv_file = -1;
	}
	if (STp->can_partitions) {
		STp->partition = find_partition(STp);
		if (STp->partition < 0)
			STp->partition = 0;
		STp->new_partition = STp->partition;
	}
}

/* Test if the drive is ready. Returns either one of the codes below or a negative system
   error code. */
#define CHKRES_READY       0
#define CHKRES_NEW_SESSION 1
#define CHKRES_NOT_READY   2
#define CHKRES_NO_TAPE     3

#define MAX_ATTENTIONS    10

static int test_ready(struct scsi_tape *STp, int do_wait)
{
	int attentions, waits, max_wait, scode;
	int retval = CHKRES_READY, new_session = 0;
	unsigned char cmd[MAX_COMMAND_SIZE];
	struct st_request *SRpnt = NULL;
	struct st_cmdstatus *cmdstatp = &STp->buffer->cmdstat;

	max_wait = do_wait ? ST_BLOCK_SECONDS : 0;

	for (attentions=waits=0; ; ) {
		memset((void *) &cmd[0], 0, MAX_COMMAND_SIZE);
		cmd[0] = TEST_UNIT_READY;
		SRpnt = st_do_scsi(SRpnt, STp, cmd, 0, DMA_NONE,
				   STp->long_timeout, MAX_READY_RETRIES, 1);

		if (!SRpnt) {
			retval = (STp->buffer)->syscall_result;
			break;
		}

		if (cmdstatp->have_sense) {

			scode = cmdstatp->sense_hdr.sense_key;

			if (scode == UNIT_ATTENTION) { /* New media? */
				new_session = 1;
				if (attentions < MAX_ATTENTIONS) {
					attentions++;
					continue;
				}
				else {
					retval = (-EIO);
					break;
				}
			}

			if (scode == NOT_READY) {
				if (waits < max_wait) {
					if (msleep_interruptible(1000)) {
						retval = (-EINTR);
						break;
					}
					waits++;
					continue;
				}
				else {
					if ((STp->device)->scsi_level >= SCSI_2 &&
					    cmdstatp->sense_hdr.asc == 0x3a)	/* Check ASC */
						retval = CHKRES_NO_TAPE;
					else
						retval = CHKRES_NOT_READY;
					break;
				}
			}
		}

		retval = (STp->buffer)->syscall_result;
		if (!retval)
			retval = new_session ? CHKRES_NEW_SESSION : CHKRES_READY;
		break;
	}

	if (SRpnt != NULL)
		st_release_request(SRpnt);
	return retval;
}


/* See if the drive is ready and gather information about the tape. Return values:
   < 0   negative error code from errno.h
   0     drive ready
   1     drive not ready (possibly no tape)
*/
static int check_tape(struct scsi_tape *STp, struct file *filp)
{
	int i, retval, new_session = 0, do_wait;
	unsigned char cmd[MAX_COMMAND_SIZE], saved_cleaning;
	unsigned short st_flags = filp->f_flags;
	struct st_request *SRpnt = NULL;
	struct st_modedef *STm;
	struct st_partstat *STps;
	struct inode *inode = file_inode(filp);
	int mode = TAPE_MODE(inode);

	STp->ready = ST_READY;

	if (mode != STp->current_mode) {
		DEBC_printk(STp, "Mode change from %d to %d.\n",
			    STp->current_mode, mode);
		new_session = 1;
		STp->current_mode = mode;
	}
	STm = &(STp->modes[STp->current_mode]);

	saved_cleaning = STp->cleaning_req;
	STp->cleaning_req = 0;

	do_wait = ((filp->f_flags & O_NONBLOCK) == 0);
	retval = test_ready(STp, do_wait);

	if (retval < 0)
	    goto err_out;

	if (retval == CHKRES_NEW_SESSION) {
		STp->pos_unknown = 0;
		STp->partition = STp->new_partition = 0;
		if (STp->can_partitions)
			STp->nbr_partitions = 1; /* This guess will be updated later
                                                    if necessary */
		for (i = 0; i < ST_NBR_PARTITIONS; i++) {
			STps = &(STp->ps[i]);
			STps->rw = ST_IDLE;
			STps->eof = ST_NOEOF;
			STps->at_sm = 0;
			STps->last_block_valid = 0;
			STps->drv_block = 0;
			STps->drv_file = 0;
		}
		new_session = 1;
	}
	else {
		STp->cleaning_req |= saved_cleaning;

		if (retval == CHKRES_NOT_READY || retval == CHKRES_NO_TAPE) {
			if (retval == CHKRES_NO_TAPE)
				STp->ready = ST_NO_TAPE;
			else
				STp->ready = ST_NOT_READY;

			STp->density = 0;	/* Clear the erroneous "residue" */
			STp->write_prot = 0;
			STp->block_size = 0;
			STp->ps[0].drv_file = STp->ps[0].drv_block = (-1);
			STp->partition = STp->new_partition = 0;
			STp->door_locked = ST_UNLOCKED;
			return CHKRES_NOT_READY;
		}
	}

	if (STp->omit_blklims)
		STp->min_block = STp->max_block = (-1);
	else {
		memset((void *) &cmd[0], 0, MAX_COMMAND_SIZE);
		cmd[0] = READ_BLOCK_LIMITS;

		SRpnt = st_do_scsi(SRpnt, STp, cmd, 6, DMA_FROM_DEVICE,
				   STp->device->request_queue->rq_timeout,
				   MAX_READY_RETRIES, 1);
		if (!SRpnt) {
			retval = (STp->buffer)->syscall_result;
			goto err_out;
		}

		if (!SRpnt->result && !STp->buffer->cmdstat.have_sense) {
			STp->max_block = ((STp->buffer)->b_data[1] << 16) |
			    ((STp->buffer)->b_data[2] << 8) | (STp->buffer)->b_data[3];
			STp->min_block = ((STp->buffer)->b_data[4] << 8) |
			    (STp->buffer)->b_data[5];
			if ( DEB( debugging || ) !STp->inited)
				st_printk(KERN_INFO, STp,
					  "Block limits %d - %d bytes.\n",
					  STp->min_block, STp->max_block);
		} else {
			STp->min_block = STp->max_block = (-1);
			DEBC_printk(STp, "Can't read block limits.\n");
		}
	}

	memset((void *) &cmd[0], 0, MAX_COMMAND_SIZE);
	cmd[0] = MODE_SENSE;
	cmd[4] = 12;

	SRpnt = st_do_scsi(SRpnt, STp, cmd, 12, DMA_FROM_DEVICE,
			   STp->device->request_queue->rq_timeout,
			   MAX_READY_RETRIES, 1);
	if (!SRpnt) {
		retval = (STp->buffer)->syscall_result;
		goto err_out;
	}

	if ((STp->buffer)->syscall_result != 0) {
		DEBC_printk(STp, "No Mode Sense.\n");
		STp->block_size = ST_DEFAULT_BLOCK;	/* Educated guess (?) */
		(STp->buffer)->syscall_result = 0;	/* Prevent error propagation */
		STp->drv_write_prot = 0;
	} else {
		DEBC_printk(STp,"Mode sense. Length %d, "
			    "medium %x, WBS %x, BLL %d\n",
			    (STp->buffer)->b_data[0],
			    (STp->buffer)->b_data[1],
			    (STp->buffer)->b_data[2],
			    (STp->buffer)->b_data[3]);

		if ((STp->buffer)->b_data[3] >= 8) {
			STp->drv_buffer = ((STp->buffer)->b_data[2] >> 4) & 7;
			STp->density = (STp->buffer)->b_data[4];
			STp->block_size = (STp->buffer)->b_data[9] * 65536 +
			    (STp->buffer)->b_data[10] * 256 + (STp->buffer)->b_data[11];
			DEBC_printk(STp, "Density %x, tape length: %x, "
				    "drv buffer: %d\n",
				    STp->density,
				    (STp->buffer)->b_data[5] * 65536 +
				    (STp->buffer)->b_data[6] * 256 +
				    (STp->buffer)->b_data[7],
				    STp->drv_buffer);
		}
		STp->drv_write_prot = ((STp->buffer)->b_data[2] & 0x80) != 0;
		if (!STp->drv_buffer && STp->immediate_filemark) {
			st_printk(KERN_WARNING, STp,
				  "non-buffered tape: disabling "
				  "writing immediate filemarks\n");
			STp->immediate_filemark = 0;
		}
	}
	st_release_request(SRpnt);
	SRpnt = NULL;
	STp->inited = 1;

	if (STp->block_size > 0)
		(STp->buffer)->buffer_blocks =
			(STp->buffer)->buffer_size / STp->block_size;
	else
		(STp->buffer)->buffer_blocks = 1;
	(STp->buffer)->buffer_bytes = (STp->buffer)->read_pointer = 0;

	DEBC_printk(STp, "Block size: %d, buffer size: %d (%d blocks).\n",
		    STp->block_size, (STp->buffer)->buffer_size,
		    (STp->buffer)->buffer_blocks);

	if (STp->drv_write_prot) {
		STp->write_prot = 1;

		DEBC_printk(STp, "Write protected\n");

		if (do_wait &&
		    ((st_flags & O_ACCMODE) == O_WRONLY ||
		     (st_flags & O_ACCMODE) == O_RDWR)) {
			retval = (-EROFS);
			goto err_out;
		}
	}

	if (STp->can_partitions && STp->nbr_partitions < 1) {
		/* This code is reached when the device is opened for the first time
		   after the driver has been initialized with tape in the drive and the
		   partition support has been enabled. */
		DEBC_printk(STp, "Updating partition number in status.\n");
		if ((STp->partition = find_partition(STp)) < 0) {
			retval = STp->partition;
			goto err_out;
		}
		STp->new_partition = STp->partition;
		STp->nbr_partitions = 1; /* This guess will be updated when necessary */
	}

	if (new_session) {	/* Change the drive parameters for the new mode */
		STp->density_changed = STp->blksize_changed = 0;
		STp->compression_changed = 0;
		if (!(STm->defaults_for_writes) &&
		    (retval = set_mode_densblk(STp, STm)) < 0)
		    goto err_out;

		if (STp->default_drvbuffer != 0xff) {
			if (st_int_ioctl(STp, MTSETDRVBUFFER, STp->default_drvbuffer))
				st_printk(KERN_WARNING, STp,
					  "Can't set default drive "
					  "buffering to %d.\n",
					  STp->default_drvbuffer);
		}
	}

	return CHKRES_READY;

 err_out:
	return retval;
}


/* Open the device. Needs to take the BKL only because of incrementing the SCSI host
   module count. */
static int st_open(struct inode *inode, struct file *filp)
{
	int i, retval = (-EIO);
	int resumed = 0;
	struct scsi_tape *STp;
	struct st_partstat *STps;
	int dev = TAPE_NR(inode);

	/*
	 * We really want to do nonseekable_open(inode, filp); here, but some
	 * versions of tar incorrectly call lseek on tapes and bail out if that
	 * fails.  So we disallow pread() and pwrite(), but permit lseeks.
	 */
	filp->f_mode &= ~(FMODE_PREAD | FMODE_PWRITE);

	if (!(STp = scsi_tape_get(dev))) {
		return -ENXIO;
	}

	filp->private_data = STp;

	spin_lock(&st_use_lock);
	if (STp->in_use) {
		spin_unlock(&st_use_lock);
		DEBC_printk(STp, "Device already in use.\n");
		scsi_tape_put(STp);
		return (-EBUSY);
	}

	STp->in_use = 1;
	spin_unlock(&st_use_lock);
	STp->rew_at_close = STp->autorew_dev = (iminor(inode) & 0x80) == 0;

	if (scsi_autopm_get_device(STp->device) < 0) {
		retval = -EIO;
		goto err_out;
	}
	resumed = 1;
	if (!scsi_block_when_processing_errors(STp->device)) {
		retval = (-ENXIO);
		goto err_out;
	}

	/* See that we have at least a one page buffer available */
	if (!enlarge_buffer(STp->buffer, PAGE_SIZE)) {
		st_printk(KERN_WARNING, STp,
			  "Can't allocate one page tape buffer.\n");
		retval = (-EOVERFLOW);
		goto err_out;
	}

	(STp->buffer)->cleared = 0;
	(STp->buffer)->writing = 0;
	(STp->buffer)->syscall_result = 0;

	STp->write_prot = ((filp->f_flags & O_ACCMODE) == O_RDONLY);

	STp->dirty = 0;
	for (i = 0; i < ST_NBR_PARTITIONS; i++) {
		STps = &(STp->ps[i]);
		STps->rw = ST_IDLE;
	}
	STp->try_dio_now = STp->try_dio;
	STp->recover_count = 0;
	DEB( STp->nbr_waits = STp->nbr_finished = 0;
	     STp->nbr_requests = STp->nbr_dio = STp->nbr_pages = 0; )

	retval = check_tape(STp, filp);
	if (retval < 0)
		goto err_out;
	if ((filp->f_flags & O_NONBLOCK) == 0 &&
	    retval != CHKRES_READY) {
		if (STp->ready == NO_TAPE)
			retval = (-ENOMEDIUM);
		else
			retval = (-EIO);
		goto err_out;
	}
	return 0;

 err_out:
	normalize_buffer(STp->buffer);
	spin_lock(&st_use_lock);
	STp->in_use = 0;
	spin_unlock(&st_use_lock);
	if (resumed)
		scsi_autopm_put_device(STp->device);
	scsi_tape_put(STp);
	return retval;

}


/* Flush the tape buffer before close */
static int st_flush(struct file *filp, fl_owner_t id)
{
	int result = 0, result2;
	unsigned char cmd[MAX_COMMAND_SIZE];
	struct st_request *SRpnt;
	struct scsi_tape *STp = filp->private_data;
	struct st_modedef *STm = &(STp->modes[STp->current_mode]);
	struct st_partstat *STps = &(STp->ps[STp->partition]);

	if (file_count(filp) > 1)
		return 0;

	if (STps->rw == ST_WRITING && !STp->pos_unknown) {
		result = st_flush_write_buffer(STp);
		if (result != 0 && result != (-ENOSPC))
			goto out;
	}

	if (STp->can_partitions &&
	    (result2 = switch_partition(STp)) < 0) {
		DEBC_printk(STp, "switch_partition at close failed.\n");
		if (result == 0)
			result = result2;
		goto out;
	}

	DEBC( if (STp->nbr_requests)
		st_printk(KERN_DEBUG, STp,
			  "Number of r/w requests %d, dio used in %d, "
			  "pages %d.\n", STp->nbr_requests, STp->nbr_dio,
			  STp->nbr_pages));

	if (STps->rw == ST_WRITING && !STp->pos_unknown) {
		struct st_cmdstatus *cmdstatp = &STp->buffer->cmdstat;

#if DEBUG
		DEBC_printk(STp, "Async write waits %d, finished %d.\n",
			    STp->nbr_waits, STp->nbr_finished);
#endif
		memset(cmd, 0, MAX_COMMAND_SIZE);
		cmd[0] = WRITE_FILEMARKS;
		if (STp->immediate_filemark)
			cmd[1] = 1;
		cmd[4] = 1 + STp->two_fm;

		SRpnt = st_do_scsi(NULL, STp, cmd, 0, DMA_NONE,
				   STp->device->request_queue->rq_timeout,
				   MAX_WRITE_RETRIES, 1);
		if (!SRpnt) {
			result = (STp->buffer)->syscall_result;
			goto out;
		}

		if (STp->buffer->syscall_result == 0 ||
		    (cmdstatp->have_sense && !cmdstatp->deferred &&
		     (cmdstatp->flags & SENSE_EOM) &&
		     (cmdstatp->sense_hdr.sense_key == NO_SENSE ||
		      cmdstatp->sense_hdr.sense_key == RECOVERED_ERROR) &&
		     (!cmdstatp->remainder_valid || cmdstatp->uremainder64 == 0))) {
			/* Write successful at EOM */
			st_release_request(SRpnt);
			SRpnt = NULL;
			if (STps->drv_file >= 0)
				STps->drv_file++;
			STps->drv_block = 0;
			if (STp->two_fm)
				cross_eof(STp, 0);
			STps->eof = ST_FM;
		}
		else { /* Write error */
			st_release_request(SRpnt);
			SRpnt = NULL;
			st_printk(KERN_ERR, STp,
				  "Error on write filemark.\n");
			if (result == 0)
				result = (-EIO);
		}

		DEBC_printk(STp, "Buffer flushed, %d EOF(s) written\n", cmd[4]);
	} else if (!STp->rew_at_close) {
		STps = &(STp->ps[STp->partition]);
		if (!STm->sysv || STps->rw != ST_READING) {
			if (STp->can_bsr)
				result = flush_buffer(STp, 0);
			else if (STps->eof == ST_FM_HIT) {
				result = cross_eof(STp, 0);
				if (result) {
					if (STps->drv_file >= 0)
						STps->drv_file++;
					STps->drv_block = 0;
					STps->eof = ST_FM;
				} else
					STps->eof = ST_NOEOF;
			}
		} else if ((STps->eof == ST_NOEOF &&
			    !(result = cross_eof(STp, 1))) ||
			   STps->eof == ST_FM_HIT) {
			if (STps->drv_file >= 0)
				STps->drv_file++;
			STps->drv_block = 0;
			STps->eof = ST_FM;
		}
	}

      out:
	if (STp->rew_at_close) {
		result2 = st_int_ioctl(STp, MTREW, 1);
		if (result == 0)
			result = result2;
	}
	return result;
}


/* Close the device and release it. BKL is not needed: this is the only thread
   accessing this tape. */
static int st_release(struct inode *inode, struct file *filp)
{
	struct scsi_tape *STp = filp->private_data;

	if (STp->door_locked == ST_LOCKED_AUTO)
		do_door_lock(STp, 0);

	normalize_buffer(STp->buffer);
	spin_lock(&st_use_lock);
	STp->in_use = 0;
	spin_unlock(&st_use_lock);
	scsi_autopm_put_device(STp->device);
	scsi_tape_put(STp);

	return 0;
}

/* The checks common to both reading and writing */
static ssize_t rw_checks(struct scsi_tape *STp, struct file *filp, size_t count)
{
	ssize_t retval = 0;

	/*
	 * If we are in the middle of error recovery, don't let anyone
	 * else try and use this device.  Also, if error recovery fails, it
	 * may try and take the device offline, in which case all further
	 * access to the device is prohibited.
	 */
	if (!scsi_block_when_processing_errors(STp->device)) {
		retval = (-ENXIO);
		goto out;
	}

	if (STp->ready != ST_READY) {
		if (STp->ready == ST_NO_TAPE)
			retval = (-ENOMEDIUM);
		else
			retval = (-EIO);
		goto out;
	}

	if (! STp->modes[STp->current_mode].defined) {
		retval = (-ENXIO);
		goto out;
	}


	/*
	 * If there was a bus reset, block further access
	 * to this device.
	 */
	if (STp->pos_unknown) {
		retval = (-EIO);
		goto out;
	}

	if (count == 0)
		goto out;

	DEB(
	if (!STp->in_use) {
		st_printk(ST_DEB_MSG, STp,
			  "Incorrect device.\n");
		retval = (-EIO);
		goto out;
	} ) /* end DEB */

	if (STp->can_partitions &&
	    (retval = switch_partition(STp)) < 0)
		goto out;

	if (STp->block_size == 0 && STp->max_block > 0 &&
	    (count < STp->min_block || count > STp->max_block)) {
		retval = (-EINVAL);
		goto out;
	}

	if (STp->do_auto_lock && STp->door_locked == ST_UNLOCKED &&
	    !do_door_lock(STp, 1))
		STp->door_locked = ST_LOCKED_AUTO;

 out:
	return retval;
}


static int setup_buffering(struct scsi_tape *STp, const char __user *buf,
			   size_t count, int is_read)
{
	int i, bufsize, retval = 0;
	struct st_buffer *STbp = STp->buffer;

	if (is_read)
		i = STp->try_dio_now && try_rdio;
	else
		i = STp->try_dio_now && try_wdio;

	if (i && ((unsigned long)buf & queue_dma_alignment(
					STp->device->request_queue)) == 0) {
		i = sgl_map_user_pages(STbp, STbp->use_sg, (unsigned long)buf,
				       count, (is_read ? READ : WRITE));
		if (i > 0) {
			STbp->do_dio = i;
			STbp->buffer_bytes = 0;   /* can be used as transfer counter */
		}
		else
			STbp->do_dio = 0;  /* fall back to buffering with any error */
		STbp->sg_segs = STbp->do_dio;
		DEB(
		     if (STbp->do_dio) {
			STp->nbr_dio++;
			STp->nbr_pages += STbp->do_dio;
		     }
		)
	} else
		STbp->do_dio = 0;
	DEB( STp->nbr_requests++; )

	if (!STbp->do_dio) {
		if (STp->block_size)
			bufsize = STp->block_size > st_fixed_buffer_size ?
				STp->block_size : st_fixed_buffer_size;
		else {
			bufsize = count;
			/* Make sure that data from previous user is not leaked even if
			   HBA does not return correct residual */
			if (is_read && STp->sili && !STbp->cleared)
				clear_buffer(STbp);
		}

		if (bufsize > STbp->buffer_size &&
		    !enlarge_buffer(STbp, bufsize)) {
			st_printk(KERN_WARNING, STp,
				  "Can't allocate %d byte tape buffer.\n",
				  bufsize);
			retval = (-EOVERFLOW);
			goto out;
		}
		if (STp->block_size)
			STbp->buffer_blocks = bufsize / STp->block_size;
	}

 out:
	return retval;
}


/* Can be called more than once after each setup_buffer() */
static void release_buffering(struct scsi_tape *STp, int is_read)
{
	struct st_buffer *STbp;

	STbp = STp->buffer;
	if (STbp->do_dio) {
		sgl_unmap_user_pages(STbp, STbp->do_dio, is_read);
		STbp->do_dio = 0;
		STbp->sg_segs = 0;
	}
}


/* Write command */
static ssize_t
st_write(struct file *filp, const char __user *buf, size_t count, loff_t * ppos)
{
	ssize_t total;
	ssize_t i, do_count, blks, transfer;
	ssize_t retval;
	int undone, retry_eot = 0, scode;
	int async_write;
	unsigned char cmd[MAX_COMMAND_SIZE];
	const char __user *b_point;
	struct st_request *SRpnt = NULL;
	struct scsi_tape *STp = filp->private_data;
	struct st_modedef *STm;
	struct st_partstat *STps;
	struct st_buffer *STbp;

	if (mutex_lock_interruptible(&STp->lock))
		return -ERESTARTSYS;

	retval = rw_checks(STp, filp, count);
	if (retval || count == 0)
		goto out;

	/* Write must be integral number of blocks */
	if (STp->block_size != 0 && (count % STp->block_size) != 0) {
		st_printk(KERN_WARNING, STp,
			  "Write not multiple of tape block size.\n");
		retval = (-EINVAL);
		goto out;
	}

	STm = &(STp->modes[STp->current_mode]);
	STps = &(STp->ps[STp->partition]);

	if (STp->write_prot) {
		retval = (-EACCES);
		goto out;
	}


	if (STps->rw == ST_READING) {
		retval = flush_buffer(STp, 0);
		if (retval)
			goto out;
		STps->rw = ST_WRITING;
	} else if (STps->rw != ST_WRITING &&
		   STps->drv_file == 0 && STps->drv_block == 0) {
		if ((retval = set_mode_densblk(STp, STm)) < 0)
			goto out;
		if (STm->default_compression != ST_DONT_TOUCH &&
		    !(STp->compression_changed)) {
			if (st_compression(STp, (STm->default_compression == ST_YES))) {
				st_printk(KERN_WARNING, STp,
					  "Can't set default compression.\n");
				if (modes_defined) {
					retval = (-EINVAL);
					goto out;
				}
			}
		}
	}

	STbp = STp->buffer;
	i = write_behind_check(STp);
	if (i) {
		if (i == -ENOSPC)
			STps->eof = ST_EOM_OK;
		else
			STps->eof = ST_EOM_ERROR;
	}

	if (STps->eof == ST_EOM_OK) {
		STps->eof = ST_EOD_1;  /* allow next write */
		retval = (-ENOSPC);
		goto out;
	}
	else if (STps->eof == ST_EOM_ERROR) {
		retval = (-EIO);
		goto out;
	}

	/* Check the buffer readability in cases where copy_user might catch
	   the problems after some tape movement. */
	if (STp->block_size != 0 &&
	    !STbp->do_dio &&
	    (copy_from_user(&i, buf, 1) != 0 ||
	     copy_from_user(&i, buf + count - 1, 1) != 0)) {
		retval = (-EFAULT);
		goto out;
	}

	retval = setup_buffering(STp, buf, count, 0);
	if (retval)
		goto out;

	total = count;

	memset(cmd, 0, MAX_COMMAND_SIZE);
	cmd[0] = WRITE_6;
	cmd[1] = (STp->block_size != 0);

	STps->rw = ST_WRITING;

	b_point = buf;
	while (count > 0 && !retry_eot) {

		if (STbp->do_dio) {
			do_count = count;
		}
		else {
			if (STp->block_size == 0)
				do_count = count;
			else {
				do_count = STbp->buffer_blocks * STp->block_size -
					STbp->buffer_bytes;
				if (do_count > count)
					do_count = count;
			}

			i = append_to_buffer(b_point, STbp, do_count);
			if (i) {
				retval = i;
				goto out;
			}
		}
		count -= do_count;
		b_point += do_count;

		async_write = STp->block_size == 0 && !STbp->do_dio &&
			STm->do_async_writes && STps->eof < ST_EOM_OK;

		if (STp->block_size != 0 && STm->do_buffer_writes &&
		    !(STp->try_dio_now && try_wdio) && STps->eof < ST_EOM_OK &&
		    STbp->buffer_bytes < STbp->buffer_size) {
			STp->dirty = 1;
			/* Don't write a buffer that is not full enough. */
			if (!async_write && count == 0)
				break;
		}

	retry_write:
		if (STp->block_size == 0)
			blks = transfer = do_count;
		else {
			if (!STbp->do_dio)
				blks = STbp->buffer_bytes;
			else
				blks = do_count;
			blks /= STp->block_size;
			transfer = blks * STp->block_size;
		}
		cmd[2] = blks >> 16;
		cmd[3] = blks >> 8;
		cmd[4] = blks;

		SRpnt = st_do_scsi(SRpnt, STp, cmd, transfer, DMA_TO_DEVICE,
				   STp->device->request_queue->rq_timeout,
				   MAX_WRITE_RETRIES, !async_write);
		if (!SRpnt) {
			retval = STbp->syscall_result;
			goto out;
		}
		if (async_write && !STbp->syscall_result) {
			STbp->writing = transfer;
			STp->dirty = !(STbp->writing ==
				       STbp->buffer_bytes);
			SRpnt = NULL;  /* Prevent releasing this request! */
			DEB( STp->write_pending = 1; )
			break;
		}

		if (STbp->syscall_result != 0) {
			struct st_cmdstatus *cmdstatp = &STp->buffer->cmdstat;

			DEBC_printk(STp, "Error on write:\n");
			if (cmdstatp->have_sense && (cmdstatp->flags & SENSE_EOM)) {
				scode = cmdstatp->sense_hdr.sense_key;
				if (cmdstatp->remainder_valid)
					undone = (int)cmdstatp->uremainder64;
				else if (STp->block_size == 0 &&
					 scode == VOLUME_OVERFLOW)
					undone = transfer;
				else
					undone = 0;
				if (STp->block_size != 0)
					undone *= STp->block_size;
				if (undone <= do_count) {
					/* Only data from this write is not written */
					count += undone;
					b_point -= undone;
					do_count -= undone;
					if (STp->block_size)
						blks = (transfer - undone) / STp->block_size;
					STps->eof = ST_EOM_OK;
					/* Continue in fixed block mode if all written
					   in this request but still something left to write
					   (retval left to zero)
					*/
					if (STp->block_size == 0 ||
					    undone > 0 || count == 0)
						retval = (-ENOSPC); /* EOM within current request */
					DEBC_printk(STp, "EOM with %d "
						    "bytes unwritten.\n",
						    (int)count);
				} else {
					/* EOT within data buffered earlier (possible only
					   in fixed block mode without direct i/o) */
					if (!retry_eot && !cmdstatp->deferred &&
					    (scode == NO_SENSE || scode == RECOVERED_ERROR)) {
						move_buffer_data(STp->buffer, transfer - undone);
						retry_eot = 1;
						if (STps->drv_block >= 0) {
							STps->drv_block += (transfer - undone) /
								STp->block_size;
						}
						STps->eof = ST_EOM_OK;
						DEBC_printk(STp, "Retry "
							    "write of %d "
							    "bytes at EOM.\n",
							    STp->buffer->buffer_bytes);
						goto retry_write;
					}
					else {
						/* Either error within data buffered by driver or
						   failed retry */
						count -= do_count;
						blks = do_count = 0;
						STps->eof = ST_EOM_ERROR;
						STps->drv_block = (-1); /* Too cautious? */
						retval = (-EIO);	/* EOM for old data */
						DEBC_printk(STp, "EOM with "
							    "lost data.\n");
					}
				}
			} else {
				count += do_count;
				STps->drv_block = (-1);		/* Too cautious? */
				retval = STbp->syscall_result;
			}

		}

		if (STps->drv_block >= 0) {
			if (STp->block_size == 0)
				STps->drv_block += (do_count > 0);
			else
				STps->drv_block += blks;
		}

		STbp->buffer_bytes = 0;
		STp->dirty = 0;

		if (retval || retry_eot) {
			if (count < total)
				retval = total - count;
			goto out;
		}
	}

	if (STps->eof == ST_EOD_1)
		STps->eof = ST_EOM_OK;
	else if (STps->eof != ST_EOM_OK)
		STps->eof = ST_NOEOF;
	retval = total - count;

 out:
	if (SRpnt != NULL)
		st_release_request(SRpnt);
	release_buffering(STp, 0);
	mutex_unlock(&STp->lock);

	return retval;
}

/* Read data from the tape. Returns zero in the normal case, one if the
   eof status has changed, and the negative error code in case of a
   fatal error. Otherwise updates the buffer and the eof state.

   Does release user buffer mapping if it is set.
*/
static long read_tape(struct scsi_tape *STp, long count,
		      struct st_request ** aSRpnt)
{
	int transfer, blks, bytes;
	unsigned char cmd[MAX_COMMAND_SIZE];
	struct st_request *SRpnt;
	struct st_modedef *STm;
	struct st_partstat *STps;
	struct st_buffer *STbp;
	int retval = 0;

	if (count == 0)
		return 0;

	STm = &(STp->modes[STp->current_mode]);
	STps = &(STp->ps[STp->partition]);
	if (STps->eof == ST_FM_HIT)
		return 1;
	STbp = STp->buffer;

	if (STp->block_size == 0)
		blks = bytes = count;
	else {
		if (!(STp->try_dio_now && try_rdio) && STm->do_read_ahead) {
			blks = (STp->buffer)->buffer_blocks;
			bytes = blks * STp->block_size;
		} else {
			bytes = count;
			if (!STbp->do_dio && bytes > (STp->buffer)->buffer_size)
				bytes = (STp->buffer)->buffer_size;
			blks = bytes / STp->block_size;
			bytes = blks * STp->block_size;
		}
	}

	memset(cmd, 0, MAX_COMMAND_SIZE);
	cmd[0] = READ_6;
	cmd[1] = (STp->block_size != 0);
	if (!cmd[1] && STp->sili)
		cmd[1] |= 2;
	cmd[2] = blks >> 16;
	cmd[3] = blks >> 8;
	cmd[4] = blks;

	SRpnt = *aSRpnt;
	SRpnt = st_do_scsi(SRpnt, STp, cmd, bytes, DMA_FROM_DEVICE,
			   STp->device->request_queue->rq_timeout,
			   MAX_RETRIES, 1);
	release_buffering(STp, 1);
	*aSRpnt = SRpnt;
	if (!SRpnt)
		return STbp->syscall_result;

	STbp->read_pointer = 0;
	STps->at_sm = 0;

	/* Something to check */
	if (STbp->syscall_result) {
		struct st_cmdstatus *cmdstatp = &STp->buffer->cmdstat;

		retval = 1;
		DEBC_printk(STp,
			    "Sense: %2x %2x %2x %2x %2x %2x %2x %2x\n",
			    SRpnt->sense[0], SRpnt->sense[1],
			    SRpnt->sense[2], SRpnt->sense[3],
			    SRpnt->sense[4], SRpnt->sense[5],
			    SRpnt->sense[6], SRpnt->sense[7]);
		if (cmdstatp->have_sense) {

			if (cmdstatp->sense_hdr.sense_key == BLANK_CHECK)
				cmdstatp->flags &= 0xcf;	/* No need for EOM in this case */

			if (cmdstatp->flags != 0) { /* EOF, EOM, or ILI */
				/* Compute the residual count */
				if (cmdstatp->remainder_valid)
					transfer = (int)cmdstatp->uremainder64;
				else
					transfer = 0;
				if (cmdstatp->sense_hdr.sense_key == MEDIUM_ERROR) {
					if (STp->block_size == 0)
						transfer = bytes;
					/* Some drives set ILI with MEDIUM ERROR */
					cmdstatp->flags &= ~SENSE_ILI;
				}

				if (cmdstatp->flags & SENSE_ILI) {	/* ILI */
					if (STp->block_size == 0 &&
					    transfer < 0) {
						st_printk(KERN_NOTICE, STp,
							  "Failed to read %d "
							  "byte block with %d "
							  "byte transfer.\n",
							  bytes - transfer,
							  bytes);
						if (STps->drv_block >= 0)
							STps->drv_block += 1;
						STbp->buffer_bytes = 0;
						return (-ENOMEM);
					} else if (STp->block_size == 0) {
						STbp->buffer_bytes = bytes - transfer;
					} else {
						st_release_request(SRpnt);
						SRpnt = *aSRpnt = NULL;
						if (transfer == blks) {	/* We did not get anything, error */
							st_printk(KERN_NOTICE, STp,
								  "Incorrect "
								  "block size.\n");
							if (STps->drv_block >= 0)
								STps->drv_block += blks - transfer + 1;
							st_int_ioctl(STp, MTBSR, 1);
							return (-EIO);
						}
						/* We have some data, deliver it */
						STbp->buffer_bytes = (blks - transfer) *
						    STp->block_size;
						DEBC_printk(STp, "ILI but "
							    "enough data "
							    "received %ld "
							    "%d.\n", count,
							    STbp->buffer_bytes);
						if (STps->drv_block >= 0)
							STps->drv_block += 1;
						if (st_int_ioctl(STp, MTBSR, 1))
							return (-EIO);
					}
				} else if (cmdstatp->flags & SENSE_FMK) {	/* FM overrides EOM */
					if (STps->eof != ST_FM_HIT)
						STps->eof = ST_FM_HIT;
					else
						STps->eof = ST_EOD_2;
					if (STp->block_size == 0)
						STbp->buffer_bytes = 0;
					else
						STbp->buffer_bytes =
						    bytes - transfer * STp->block_size;
					DEBC_printk(STp, "EOF detected (%d "
						    "bytes read).\n",
						    STbp->buffer_bytes);
				} else if (cmdstatp->flags & SENSE_EOM) {
					if (STps->eof == ST_FM)
						STps->eof = ST_EOD_1;
					else
						STps->eof = ST_EOM_OK;
					if (STp->block_size == 0)
						STbp->buffer_bytes = bytes - transfer;
					else
						STbp->buffer_bytes =
						    bytes - transfer * STp->block_size;

					DEBC_printk(STp, "EOM detected (%d "
						    "bytes read).\n",
						    STbp->buffer_bytes);
				}
			}
			/* end of EOF, EOM, ILI test */
			else {	/* nonzero sense key */
				DEBC_printk(STp, "Tape error while reading.\n");
				STps->drv_block = (-1);
				if (STps->eof == ST_FM &&
				    cmdstatp->sense_hdr.sense_key == BLANK_CHECK) {
					DEBC_printk(STp, "Zero returned for "
						    "first BLANK CHECK "
						    "after EOF.\n");
					STps->eof = ST_EOD_2;	/* First BLANK_CHECK after FM */
				} else	/* Some other extended sense code */
					retval = (-EIO);
			}

			if (STbp->buffer_bytes < 0)  /* Caused by bogus sense data */
				STbp->buffer_bytes = 0;
		}
		/* End of extended sense test */
		else {		/* Non-extended sense */
			retval = STbp->syscall_result;
		}

	}
	/* End of error handling */
	else {			/* Read successful */
		STbp->buffer_bytes = bytes;
		if (STp->sili) /* In fixed block mode residual is always zero here */
			STbp->buffer_bytes -= STp->buffer->cmdstat.residual;
	}

	if (STps->drv_block >= 0) {
		if (STp->block_size == 0)
			STps->drv_block++;
		else
			STps->drv_block += STbp->buffer_bytes / STp->block_size;
	}
	return retval;
}


/* Read command */
static ssize_t
st_read(struct file *filp, char __user *buf, size_t count, loff_t * ppos)
{
	ssize_t total;
	ssize_t retval = 0;
	ssize_t i, transfer;
	int special, do_dio = 0;
	struct st_request *SRpnt = NULL;
	struct scsi_tape *STp = filp->private_data;
	struct st_modedef *STm;
	struct st_partstat *STps;
	struct st_buffer *STbp = STp->buffer;

	if (mutex_lock_interruptible(&STp->lock))
		return -ERESTARTSYS;

	retval = rw_checks(STp, filp, count);
	if (retval || count == 0)
		goto out;

	STm = &(STp->modes[STp->current_mode]);
	if (STp->block_size != 0 && (count % STp->block_size) != 0) {
		if (!STm->do_read_ahead) {
			retval = (-EINVAL);	/* Read must be integral number of blocks */
			goto out;
		}
		STp->try_dio_now = 0;  /* Direct i/o can't handle split blocks */
	}

	STps = &(STp->ps[STp->partition]);
	if (STps->rw == ST_WRITING) {
		retval = flush_buffer(STp, 0);
		if (retval)
			goto out;
		STps->rw = ST_READING;
	}
	DEB(
	if (debugging && STps->eof != ST_NOEOF)
		st_printk(ST_DEB_MSG, STp,
			  "EOF/EOM flag up (%d). Bytes %d\n",
			  STps->eof, STbp->buffer_bytes);
	) /* end DEB */

	retval = setup_buffering(STp, buf, count, 1);
	if (retval)
		goto out;
	do_dio = STbp->do_dio;

	if (STbp->buffer_bytes == 0 &&
	    STps->eof >= ST_EOD_1) {
		if (STps->eof < ST_EOD) {
			STps->eof += 1;
			retval = 0;
			goto out;
		}
		retval = (-EIO);	/* EOM or Blank Check */
		goto out;
	}

	if (do_dio) {
		/* Check the buffer writability before any tape movement. Don't alter
		   buffer data. */
		if (copy_from_user(&i, buf, 1) != 0 ||
		    copy_to_user(buf, &i, 1) != 0 ||
		    copy_from_user(&i, buf + count - 1, 1) != 0 ||
		    copy_to_user(buf + count - 1, &i, 1) != 0) {
			retval = (-EFAULT);
			goto out;
		}
	}

	STps->rw = ST_READING;


	/* Loop until enough data in buffer or a special condition found */
	for (total = 0, special = 0; total < count && !special;) {

		/* Get new data if the buffer is empty */
		if (STbp->buffer_bytes == 0) {
			special = read_tape(STp, count - total, &SRpnt);
			if (special < 0) {	/* No need to continue read */
				retval = special;
				goto out;
			}
		}

		/* Move the data from driver buffer to user buffer */
		if (STbp->buffer_bytes > 0) {
			DEB(
			if (debugging && STps->eof != ST_NOEOF)
				st_printk(ST_DEB_MSG, STp,
					  "EOF up (%d). Left %d, needed %d.\n",
					  STps->eof, STbp->buffer_bytes,
					  (int)(count - total));
			) /* end DEB */
			transfer = STbp->buffer_bytes < count - total ?
			    STbp->buffer_bytes : count - total;
			if (!do_dio) {
				i = from_buffer(STbp, buf, transfer);
				if (i) {
					retval = i;
					goto out;
				}
			}
			buf += transfer;
			total += transfer;
		}

		if (STp->block_size == 0)
			break;	/* Read only one variable length block */

	}			/* for (total = 0, special = 0;
                                   total < count && !special; ) */

	/* Change the eof state if no data from tape or buffer */
	if (total == 0) {
		if (STps->eof == ST_FM_HIT) {
			STps->eof = ST_FM;
			STps->drv_block = 0;
			if (STps->drv_file >= 0)
				STps->drv_file++;
		} else if (STps->eof == ST_EOD_1) {
			STps->eof = ST_EOD_2;
			STps->drv_block = 0;
			if (STps->drv_file >= 0)
				STps->drv_file++;
		} else if (STps->eof == ST_EOD_2)
			STps->eof = ST_EOD;
	} else if (STps->eof == ST_FM)
		STps->eof = ST_NOEOF;
	retval = total;

 out:
	if (SRpnt != NULL) {
		st_release_request(SRpnt);
		SRpnt = NULL;
	}
	if (do_dio) {
		release_buffering(STp, 1);
		STbp->buffer_bytes = 0;
	}
	mutex_unlock(&STp->lock);

	return retval;
}



DEB(
/* Set the driver options */
static void st_log_options(struct scsi_tape * STp, struct st_modedef * STm)
{
	if (debugging) {
		st_printk(KERN_INFO, STp,
			  "Mode %d options: buffer writes: %d, "
			  "async writes: %d, read ahead: %d\n",
			  STp->current_mode, STm->do_buffer_writes,
			  STm->do_async_writes, STm->do_read_ahead);
		st_printk(KERN_INFO, STp,
			  "    can bsr: %d, two FMs: %d, "
			  "fast mteom: %d, auto lock: %d,\n",
			  STp->can_bsr, STp->two_fm, STp->fast_mteom,
			  STp->do_auto_lock);
		st_printk(KERN_INFO, STp,
			  "    defs for wr: %d, no block limits: %d, "
			  "partitions: %d, s2 log: %d\n",
			  STm->defaults_for_writes, STp->omit_blklims,
			  STp->can_partitions, STp->scsi2_logical);
		st_printk(KERN_INFO, STp,
			  "    sysv: %d nowait: %d sili: %d "
			  "nowait_filemark: %d\n",
			  STm->sysv, STp->immediate, STp->sili,
			  STp->immediate_filemark);
		st_printk(KERN_INFO, STp, "    debugging: %d\n", debugging);
	}
}
	)


static int st_set_options(struct scsi_tape *STp, long options)
{
	int value;
	long code;
	struct st_modedef *STm;
	struct cdev *cd0, *cd1;
	struct device *d0, *d1;

	STm = &(STp->modes[STp->current_mode]);
	if (!STm->defined) {
		cd0 = STm->cdevs[0];
		cd1 = STm->cdevs[1];
		d0  = STm->devs[0];
		d1  = STm->devs[1];
		memcpy(STm, &(STp->modes[0]), sizeof(struct st_modedef));
		STm->cdevs[0] = cd0;
		STm->cdevs[1] = cd1;
		STm->devs[0]  = d0;
		STm->devs[1]  = d1;
		modes_defined = 1;
		DEBC_printk(STp, "Initialized mode %d definition from mode 0\n",
			    STp->current_mode);
	}

	code = options & MT_ST_OPTIONS;
	if (code == MT_ST_BOOLEANS) {
		STm->do_buffer_writes = (options & MT_ST_BUFFER_WRITES) != 0;
		STm->do_async_writes = (options & MT_ST_ASYNC_WRITES) != 0;
		STm->defaults_for_writes = (options & MT_ST_DEF_WRITES) != 0;
		STm->do_read_ahead = (options & MT_ST_READ_AHEAD) != 0;
		STp->two_fm = (options & MT_ST_TWO_FM) != 0;
		STp->fast_mteom = (options & MT_ST_FAST_MTEOM) != 0;
		STp->do_auto_lock = (options & MT_ST_AUTO_LOCK) != 0;
		STp->can_bsr = (options & MT_ST_CAN_BSR) != 0;
		STp->omit_blklims = (options & MT_ST_NO_BLKLIMS) != 0;
		if ((STp->device)->scsi_level >= SCSI_2)
			STp->can_partitions = (options & MT_ST_CAN_PARTITIONS) != 0;
		STp->scsi2_logical = (options & MT_ST_SCSI2LOGICAL) != 0;
		STp->immediate = (options & MT_ST_NOWAIT) != 0;
		STp->immediate_filemark = (options & MT_ST_NOWAIT_EOF) != 0;
		STm->sysv = (options & MT_ST_SYSV) != 0;
		STp->sili = (options & MT_ST_SILI) != 0;
		DEB( debugging = (options & MT_ST_DEBUGGING) != 0;
		     st_log_options(STp, STm); )
	} else if (code == MT_ST_SETBOOLEANS || code == MT_ST_CLEARBOOLEANS) {
		value = (code == MT_ST_SETBOOLEANS);
		if ((options & MT_ST_BUFFER_WRITES) != 0)
			STm->do_buffer_writes = value;
		if ((options & MT_ST_ASYNC_WRITES) != 0)
			STm->do_async_writes = value;
		if ((options & MT_ST_DEF_WRITES) != 0)
			STm->defaults_for_writes = value;
		if ((options & MT_ST_READ_AHEAD) != 0)
			STm->do_read_ahead = value;
		if ((options & MT_ST_TWO_FM) != 0)
			STp->two_fm = value;
		if ((options & MT_ST_FAST_MTEOM) != 0)
			STp->fast_mteom = value;
		if ((options & MT_ST_AUTO_LOCK) != 0)
			STp->do_auto_lock = value;
		if ((options & MT_ST_CAN_BSR) != 0)
			STp->can_bsr = value;
		if ((options & MT_ST_NO_BLKLIMS) != 0)
			STp->omit_blklims = value;
		if ((STp->device)->scsi_level >= SCSI_2 &&
		    (options & MT_ST_CAN_PARTITIONS) != 0)
			STp->can_partitions = value;
		if ((options & MT_ST_SCSI2LOGICAL) != 0)
			STp->scsi2_logical = value;
		if ((options & MT_ST_NOWAIT) != 0)
			STp->immediate = value;
		if ((options & MT_ST_NOWAIT_EOF) != 0)
			STp->immediate_filemark = value;
		if ((options & MT_ST_SYSV) != 0)
			STm->sysv = value;
		if ((options & MT_ST_SILI) != 0)
			STp->sili = value;
		DEB(
		if ((options & MT_ST_DEBUGGING) != 0)
			debugging = value;
			st_log_options(STp, STm); )
	} else if (code == MT_ST_WRITE_THRESHOLD) {
		/* Retained for compatibility */
	} else if (code == MT_ST_DEF_BLKSIZE) {
		value = (options & ~MT_ST_OPTIONS);
		if (value == ~MT_ST_OPTIONS) {
			STm->default_blksize = (-1);
			DEBC_printk(STp, "Default block size disabled.\n");
		} else {
			STm->default_blksize = value;
			DEBC_printk(STp,"Default block size set to "
				    "%d bytes.\n", STm->default_blksize);
			if (STp->ready == ST_READY) {
				STp->blksize_changed = 0;
				set_mode_densblk(STp, STm);
			}
		}
	} else if (code == MT_ST_TIMEOUTS) {
		value = (options & ~MT_ST_OPTIONS);
		if ((value & MT_ST_SET_LONG_TIMEOUT) != 0) {
			STp->long_timeout = (value & ~MT_ST_SET_LONG_TIMEOUT) * HZ;
			DEBC_printk(STp, "Long timeout set to %d seconds.\n",
				    (value & ~MT_ST_SET_LONG_TIMEOUT));
		} else {
			blk_queue_rq_timeout(STp->device->request_queue,
					     value * HZ);
			DEBC_printk(STp, "Normal timeout set to %d seconds.\n",
				    value);
		}
	} else if (code == MT_ST_SET_CLN) {
		value = (options & ~MT_ST_OPTIONS) & 0xff;
		if (value != 0 &&
			(value < EXTENDED_SENSE_START ||
				value >= SCSI_SENSE_BUFFERSIZE))
			return (-EINVAL);
		STp->cln_mode = value;
		STp->cln_sense_mask = (options >> 8) & 0xff;
		STp->cln_sense_value = (options >> 16) & 0xff;
		st_printk(KERN_INFO, STp,
			  "Cleaning request mode %d, mask %02x, value %02x\n",
			  value, STp->cln_sense_mask, STp->cln_sense_value);
	} else if (code == MT_ST_DEF_OPTIONS) {
		code = (options & ~MT_ST_CLEAR_DEFAULT);
		value = (options & MT_ST_CLEAR_DEFAULT);
		if (code == MT_ST_DEF_DENSITY) {
			if (value == MT_ST_CLEAR_DEFAULT) {
				STm->default_density = (-1);
				DEBC_printk(STp,
					    "Density default disabled.\n");
			} else {
				STm->default_density = value & 0xff;
				DEBC_printk(STp, "Density default set to %x\n",
					    STm->default_density);
				if (STp->ready == ST_READY) {
					STp->density_changed = 0;
					set_mode_densblk(STp, STm);
				}
			}
		} else if (code == MT_ST_DEF_DRVBUFFER) {
			if (value == MT_ST_CLEAR_DEFAULT) {
				STp->default_drvbuffer = 0xff;
				DEBC_printk(STp,
					    "Drive buffer default disabled.\n");
			} else {
				STp->default_drvbuffer = value & 7;
				DEBC_printk(STp,
					    "Drive buffer default set to %x\n",
					    STp->default_drvbuffer);
				if (STp->ready == ST_READY)
					st_int_ioctl(STp, MTSETDRVBUFFER, STp->default_drvbuffer);
			}
		} else if (code == MT_ST_DEF_COMPRESSION) {
			if (value == MT_ST_CLEAR_DEFAULT) {
				STm->default_compression = ST_DONT_TOUCH;
				DEBC_printk(STp,
					    "Compression default disabled.\n");
			} else {
				if ((value & 0xff00) != 0) {
					STp->c_algo = (value & 0xff00) >> 8;
					DEBC_printk(STp, "Compression "
						    "algorithm set to 0x%x.\n",
						    STp->c_algo);
				}
				if ((value & 0xff) != 0xff) {
					STm->default_compression = (value & 1 ? ST_YES : ST_NO);
					DEBC_printk(STp, "Compression default "
						    "set to %x\n",
						    (value & 1));
					if (STp->ready == ST_READY) {
						STp->compression_changed = 0;
						st_compression(STp, (STm->default_compression == ST_YES));
					}
				}
			}
		}
	} else
		return (-EIO);

	return 0;
}

#define MODE_HEADER_LENGTH  4

/* Mode header and page byte offsets */
#define MH_OFF_DATA_LENGTH     0
#define MH_OFF_MEDIUM_TYPE     1
#define MH_OFF_DEV_SPECIFIC    2
#define MH_OFF_BDESCS_LENGTH   3
#define MP_OFF_PAGE_NBR        0
#define MP_OFF_PAGE_LENGTH     1

/* Mode header and page bit masks */
#define MH_BIT_WP              0x80
#define MP_MSK_PAGE_NBR        0x3f

/* Don't return block descriptors */
#define MODE_SENSE_OMIT_BDESCS 0x08

#define MODE_SELECT_PAGE_FORMAT 0x10

/* Read a mode page into the tape buffer. The block descriptors are included
   if incl_block_descs is true. The page control is ored to the page number
   parameter, if necessary. */
static int read_mode_page(struct scsi_tape *STp, int page, int omit_block_descs)
{
	unsigned char cmd[MAX_COMMAND_SIZE];
	struct st_request *SRpnt;

	memset(cmd, 0, MAX_COMMAND_SIZE);
	cmd[0] = MODE_SENSE;
	if (omit_block_descs)
		cmd[1] = MODE_SENSE_OMIT_BDESCS;
	cmd[2] = page;
	cmd[4] = 255;

	SRpnt = st_do_scsi(NULL, STp, cmd, cmd[4], DMA_FROM_DEVICE,
			   STp->device->request_queue->rq_timeout, 0, 1);
	if (SRpnt == NULL)
		return (STp->buffer)->syscall_result;

	st_release_request(SRpnt);

	return STp->buffer->syscall_result;
}


/* Send the mode page in the tape buffer to the drive. Assumes that the mode data
   in the buffer is correctly formatted. The long timeout is used if slow is non-zero. */
static int write_mode_page(struct scsi_tape *STp, int page, int slow)
{
	int pgo;
	unsigned char cmd[MAX_COMMAND_SIZE];
	struct st_request *SRpnt;
	int timeout;

	memset(cmd, 0, MAX_COMMAND_SIZE);
	cmd[0] = MODE_SELECT;
	cmd[1] = MODE_SELECT_PAGE_FORMAT;
	pgo = MODE_HEADER_LENGTH + (STp->buffer)->b_data[MH_OFF_BDESCS_LENGTH];
	cmd[4] = pgo + (STp->buffer)->b_data[pgo + MP_OFF_PAGE_LENGTH] + 2;

	/* Clear reserved fields */
	(STp->buffer)->b_data[MH_OFF_DATA_LENGTH] = 0;
	(STp->buffer)->b_data[MH_OFF_MEDIUM_TYPE] = 0;
	(STp->buffer)->b_data[MH_OFF_DEV_SPECIFIC] &= ~MH_BIT_WP;
	(STp->buffer)->b_data[pgo + MP_OFF_PAGE_NBR] &= MP_MSK_PAGE_NBR;

	timeout = slow ?
		STp->long_timeout : STp->device->request_queue->rq_timeout;
	SRpnt = st_do_scsi(NULL, STp, cmd, cmd[4], DMA_TO_DEVICE,
			   timeout, 0, 1);
	if (SRpnt == NULL)
		return (STp->buffer)->syscall_result;

	st_release_request(SRpnt);

	return STp->buffer->syscall_result;
}


#define COMPRESSION_PAGE        0x0f
#define COMPRESSION_PAGE_LENGTH 16

#define CP_OFF_DCE_DCC          2
#define CP_OFF_C_ALGO           7

#define DCE_MASK  0x80
#define DCC_MASK  0x40
#define RED_MASK  0x60


/* Control the compression with mode page 15. Algorithm not changed if zero.

   The block descriptors are read and written because Sony SDT-7000 does not
   work without this (suggestion from Michael Schaefer <Michael.Schaefer@dlr.de>).
   Including block descriptors should not cause any harm to other drives. */

static int st_compression(struct scsi_tape * STp, int state)
{
	int retval;
	int mpoffs;  /* Offset to mode page start */
	unsigned char *b_data = (STp->buffer)->b_data;

	if (STp->ready != ST_READY)
		return (-EIO);

	/* Read the current page contents */
	retval = read_mode_page(STp, COMPRESSION_PAGE, 0);
	if (retval) {
		DEBC_printk(STp, "Compression mode page not supported.\n");
		return (-EIO);
	}

	mpoffs = MODE_HEADER_LENGTH + b_data[MH_OFF_BDESCS_LENGTH];
	DEBC_printk(STp, "Compression state is %d.\n",
		    (b_data[mpoffs + CP_OFF_DCE_DCC] & DCE_MASK ? 1 : 0));

	/* Check if compression can be changed */
	if ((b_data[mpoffs + CP_OFF_DCE_DCC] & DCC_MASK) == 0) {
		DEBC_printk(STp, "Compression not supported.\n");
		return (-EIO);
	}

	/* Do the change */
	if (state) {
		b_data[mpoffs + CP_OFF_DCE_DCC] |= DCE_MASK;
		if (STp->c_algo != 0)
			b_data[mpoffs + CP_OFF_C_ALGO] = STp->c_algo;
	}
	else {
		b_data[mpoffs + CP_OFF_DCE_DCC] &= ~DCE_MASK;
		if (STp->c_algo != 0)
			b_data[mpoffs + CP_OFF_C_ALGO] = 0; /* no compression */
	}

	retval = write_mode_page(STp, COMPRESSION_PAGE, 0);
	if (retval) {
		DEBC_printk(STp, "Compression change failed.\n");
		return (-EIO);
	}
	DEBC_printk(STp, "Compression state changed to %d.\n", state);

	STp->compression_changed = 1;
	return 0;
}


/* Process the load and unload commands (does unload if the load code is zero) */
static int do_load_unload(struct scsi_tape *STp, struct file *filp, int load_code)
{
	int retval = (-EIO), timeout;
	unsigned char cmd[MAX_COMMAND_SIZE];
	struct st_partstat *STps;
	struct st_request *SRpnt;

	if (STp->ready != ST_READY && !load_code) {
		if (STp->ready == ST_NO_TAPE)
			return (-ENOMEDIUM);
		else
			return (-EIO);
	}

	memset(cmd, 0, MAX_COMMAND_SIZE);
	cmd[0] = START_STOP;
	if (load_code)
		cmd[4] |= 1;
	/*
	 * If arg >= 1 && arg <= 6 Enhanced load/unload in HP C1553A
	 */
	if (load_code >= 1 + MT_ST_HPLOADER_OFFSET
	    && load_code <= 6 + MT_ST_HPLOADER_OFFSET) {
		DEBC_printk(STp, " Enhanced %sload slot %2d.\n",
			    (cmd[4]) ? "" : "un",
			    load_code - MT_ST_HPLOADER_OFFSET);
		cmd[3] = load_code - MT_ST_HPLOADER_OFFSET; /* MediaID field of C1553A */
	}
	if (STp->immediate) {
		cmd[1] = 1;	/* Don't wait for completion */
		timeout = STp->device->request_queue->rq_timeout;
	}
	else
		timeout = STp->long_timeout;

	DEBC(
		if (!load_code)
			st_printk(ST_DEB_MSG, STp, "Unloading tape.\n");
		else
			st_printk(ST_DEB_MSG, STp, "Loading tape.\n");
		);

	SRpnt = st_do_scsi(NULL, STp, cmd, 0, DMA_NONE,
			   timeout, MAX_RETRIES, 1);
	if (!SRpnt)
		return (STp->buffer)->syscall_result;

	retval = (STp->buffer)->syscall_result;
	st_release_request(SRpnt);

	if (!retval) {	/* SCSI command successful */

		if (!load_code) {
			STp->rew_at_close = 0;
			STp->ready = ST_NO_TAPE;
		}
		else {
			STp->rew_at_close = STp->autorew_dev;
			retval = check_tape(STp, filp);
			if (retval > 0)
				retval = 0;
		}
	}
	else {
		STps = &(STp->ps[STp->partition]);
		STps->drv_file = STps->drv_block = (-1);
	}

	return retval;
}

#if DEBUG
#define ST_DEB_FORWARD  0
#define ST_DEB_BACKWARD 1
static void deb_space_print(struct scsi_tape *STp, int direction, char *units, unsigned char *cmd)
{
	s32 sc;

	if (!debugging)
		return;

	sc = sign_extend32(get_unaligned_be24(&cmd[2]), 23);
	if (direction)
		sc = -sc;
	st_printk(ST_DEB_MSG, STp, "Spacing tape %s over %d %s.\n",
		  direction ? "backward" : "forward", sc, units);
}
#else
#define ST_DEB_FORWARD  0
#define ST_DEB_BACKWARD 1
static void deb_space_print(struct scsi_tape *STp, int direction, char *units, unsigned char *cmd) {}
#endif


/* Internal ioctl function */
static int st_int_ioctl(struct scsi_tape *STp, unsigned int cmd_in, unsigned long arg)
{
	int timeout;
	long ltmp;
	int ioctl_result;
	int chg_eof = 1;
	unsigned char cmd[MAX_COMMAND_SIZE];
	struct st_request *SRpnt;
	struct st_partstat *STps;
	int fileno, blkno, at_sm, undone;
	int datalen = 0, direction = DMA_NONE;

	WARN_ON(STp->buffer->do_dio != 0);
	if (STp->ready != ST_READY) {
		if (STp->ready == ST_NO_TAPE)
			return (-ENOMEDIUM);
		else
			return (-EIO);
	}
	timeout = STp->long_timeout;
	STps = &(STp->ps[STp->partition]);
	fileno = STps->drv_file;
	blkno = STps->drv_block;
	at_sm = STps->at_sm;

	memset(cmd, 0, MAX_COMMAND_SIZE);
	switch (cmd_in) {
	case MTFSFM:
		chg_eof = 0;	/* Changed from the FSF after this */
		fallthrough;
	case MTFSF:
		cmd[0] = SPACE;
		cmd[1] = 0x01;	/* Space FileMarks */
		cmd[2] = (arg >> 16);
		cmd[3] = (arg >> 8);
		cmd[4] = arg;
		deb_space_print(STp, ST_DEB_FORWARD, "filemarks", cmd);
		if (fileno >= 0)
			fileno += arg;
		blkno = 0;
		at_sm &= (arg == 0);
		break;
	case MTBSFM:
		chg_eof = 0;	/* Changed from the FSF after this */
		fallthrough;
	case MTBSF:
		cmd[0] = SPACE;
		cmd[1] = 0x01;	/* Space FileMarks */
		ltmp = (-arg);
		cmd[2] = (ltmp >> 16);
		cmd[3] = (ltmp >> 8);
		cmd[4] = ltmp;
		deb_space_print(STp, ST_DEB_BACKWARD, "filemarks", cmd);
		if (fileno >= 0)
			fileno -= arg;
		blkno = (-1);	/* We can't know the block number */
		at_sm &= (arg == 0);
		break;
	case MTFSR:
		cmd[0] = SPACE;
		cmd[1] = 0x00;	/* Space Blocks */
		cmd[2] = (arg >> 16);
		cmd[3] = (arg >> 8);
		cmd[4] = arg;
		deb_space_print(STp, ST_DEB_FORWARD, "blocks", cmd);
		if (blkno >= 0)
			blkno += arg;
		at_sm &= (arg == 0);
		break;
	case MTBSR:
		cmd[0] = SPACE;
		cmd[1] = 0x00;	/* Space Blocks */
		ltmp = (-arg);
		cmd[2] = (ltmp >> 16);
		cmd[3] = (ltmp >> 8);
		cmd[4] = ltmp;
		deb_space_print(STp, ST_DEB_BACKWARD, "blocks", cmd);
		if (blkno >= 0)
			blkno -= arg;
		at_sm &= (arg == 0);
		break;
	case MTFSS:
		cmd[0] = SPACE;
		cmd[1] = 0x04;	/* Space Setmarks */
		cmd[2] = (arg >> 16);
		cmd[3] = (arg >> 8);
		cmd[4] = arg;
		deb_space_print(STp, ST_DEB_FORWARD, "setmarks", cmd);
		if (arg != 0) {
			blkno = fileno = (-1);
			at_sm = 1;
		}
		break;
	case MTBSS:
		cmd[0] = SPACE;
		cmd[1] = 0x04;	/* Space Setmarks */
		ltmp = (-arg);
		cmd[2] = (ltmp >> 16);
		cmd[3] = (ltmp >> 8);
		cmd[4] = ltmp;
		deb_space_print(STp, ST_DEB_BACKWARD, "setmarks", cmd);
		if (arg != 0) {
			blkno = fileno = (-1);
			at_sm = 1;
		}
		break;
	case MTWEOF:
	case MTWEOFI:
	case MTWSM:
		if (STp->write_prot)
			return (-EACCES);
		cmd[0] = WRITE_FILEMARKS;
		if (cmd_in == MTWSM)
			cmd[1] = 2;
		if (cmd_in == MTWEOFI ||
		    (cmd_in == MTWEOF && STp->immediate_filemark))
			cmd[1] |= 1;
		cmd[2] = (arg >> 16);
		cmd[3] = (arg >> 8);
		cmd[4] = arg;
		timeout = STp->device->request_queue->rq_timeout;
		DEBC(
			if (cmd_in != MTWSM)
				st_printk(ST_DEB_MSG, STp,
					  "Writing %d filemarks.\n",
					  cmd[2] * 65536 +
					  cmd[3] * 256 +
					  cmd[4]);
			else
				st_printk(ST_DEB_MSG, STp,
					  "Writing %d setmarks.\n",
					  cmd[2] * 65536 +
					  cmd[3] * 256 +
					  cmd[4]);
		)
		if (fileno >= 0)
			fileno += arg;
		blkno = 0;
		at_sm = (cmd_in == MTWSM);
		break;
	case MTREW:
		cmd[0] = REZERO_UNIT;
		if (STp->immediate) {
			cmd[1] = 1;	/* Don't wait for completion */
			timeout = STp->device->request_queue->rq_timeout;
		}
		DEBC_printk(STp, "Rewinding tape.\n");
		fileno = blkno = at_sm = 0;
		break;
	case MTNOP:
		DEBC_printk(STp, "No op on tape.\n");
		return 0;	/* Should do something ? */
	case MTRETEN:
		cmd[0] = START_STOP;
		if (STp->immediate) {
			cmd[1] = 1;	/* Don't wait for completion */
			timeout = STp->device->request_queue->rq_timeout;
		}
		cmd[4] = 3;
		DEBC_printk(STp, "Retensioning tape.\n");
		fileno = blkno = at_sm = 0;
		break;
	case MTEOM:
		if (!STp->fast_mteom) {
			/* space to the end of tape */
			ioctl_result = st_int_ioctl(STp, MTFSF, 0x7fffff);
			fileno = STps->drv_file;
			if (STps->eof >= ST_EOD_1)
				return 0;
			/* The next lines would hide the number of spaced FileMarks
			   That's why I inserted the previous lines. I had no luck
			   with detecting EOM with FSF, so we go now to EOM.
			   Joerg Weule */
		} else
			fileno = (-1);
		cmd[0] = SPACE;
		cmd[1] = 3;
		DEBC_printk(STp, "Spacing to end of recorded medium.\n");
		blkno = -1;
		at_sm = 0;
		break;
	case MTERASE:
		if (STp->write_prot)
			return (-EACCES);
		cmd[0] = ERASE;
		cmd[1] = (arg ? 1 : 0);	/* Long erase with non-zero argument */
		if (STp->immediate) {
			cmd[1] |= 2;	/* Don't wait for completion */
			timeout = STp->device->request_queue->rq_timeout;
		}
		else
			timeout = STp->long_timeout * 8;

		DEBC_printk(STp, "Erasing tape.\n");
		fileno = blkno = at_sm = 0;
		break;
	case MTSETBLK:		/* Set block length */
	case MTSETDENSITY:	/* Set tape density */
	case MTSETDRVBUFFER:	/* Set drive buffering */
	case SET_DENS_AND_BLK:	/* Set density and block size */
		chg_eof = 0;
		if (STp->dirty || (STp->buffer)->buffer_bytes != 0)
			return (-EIO);	/* Not allowed if data in buffer */
		if ((cmd_in == MTSETBLK || cmd_in == SET_DENS_AND_BLK) &&
		    (arg & MT_ST_BLKSIZE_MASK) != 0 &&
		    STp->max_block > 0 &&
		    ((arg & MT_ST_BLKSIZE_MASK) < STp->min_block ||
		     (arg & MT_ST_BLKSIZE_MASK) > STp->max_block)) {
			st_printk(KERN_WARNING, STp, "Illegal block size.\n");
			return (-EINVAL);
		}
		cmd[0] = MODE_SELECT;
		if ((STp->use_pf & USE_PF))
			cmd[1] = MODE_SELECT_PAGE_FORMAT;
		cmd[4] = datalen = 12;
		direction = DMA_TO_DEVICE;

		memset((STp->buffer)->b_data, 0, 12);
		if (cmd_in == MTSETDRVBUFFER)
			(STp->buffer)->b_data[2] = (arg & 7) << 4;
		else
			(STp->buffer)->b_data[2] =
			    STp->drv_buffer << 4;
		(STp->buffer)->b_data[3] = 8;	/* block descriptor length */
		if (cmd_in == MTSETDENSITY) {
			(STp->buffer)->b_data[4] = arg;
			STp->density_changed = 1;	/* At least we tried ;-) */
		} else if (cmd_in == SET_DENS_AND_BLK)
			(STp->buffer)->b_data[4] = arg >> 24;
		else
			(STp->buffer)->b_data[4] = STp->density;
		if (cmd_in == MTSETBLK || cmd_in == SET_DENS_AND_BLK) {
			ltmp = arg & MT_ST_BLKSIZE_MASK;
			if (cmd_in == MTSETBLK)
				STp->blksize_changed = 1; /* At least we tried ;-) */
		} else
			ltmp = STp->block_size;
		(STp->buffer)->b_data[9] = (ltmp >> 16);
		(STp->buffer)->b_data[10] = (ltmp >> 8);
		(STp->buffer)->b_data[11] = ltmp;
		timeout = STp->device->request_queue->rq_timeout;
		DEBC(
			if (cmd_in == MTSETBLK || cmd_in == SET_DENS_AND_BLK)
				st_printk(ST_DEB_MSG, STp,
					  "Setting block size to %d bytes.\n",
					  (STp->buffer)->b_data[9] * 65536 +
					  (STp->buffer)->b_data[10] * 256 +
					  (STp->buffer)->b_data[11]);
			if (cmd_in == MTSETDENSITY || cmd_in == SET_DENS_AND_BLK)
				st_printk(ST_DEB_MSG, STp,
					  "Setting density code to %x.\n",
					  (STp->buffer)->b_data[4]);
			if (cmd_in == MTSETDRVBUFFER)
				st_printk(ST_DEB_MSG, STp,
					  "Setting drive buffer code to %d.\n",
					  ((STp->buffer)->b_data[2] >> 4) & 7);
		)
		break;
	default:
		return (-ENOSYS);
	}

	SRpnt = st_do_scsi(NULL, STp, cmd, datalen, direction,
			   timeout, MAX_RETRIES, 1);
	if (!SRpnt)
		return (STp->buffer)->syscall_result;

	ioctl_result = (STp->buffer)->syscall_result;

	if (!ioctl_result) {	/* SCSI command successful */
		st_release_request(SRpnt);
		SRpnt = NULL;
		STps->drv_block = blkno;
		STps->drv_file = fileno;
		STps->at_sm = at_sm;

		if (cmd_in == MTBSFM)
			ioctl_result = st_int_ioctl(STp, MTFSF, 1);
		else if (cmd_in == MTFSFM)
			ioctl_result = st_int_ioctl(STp, MTBSF, 1);

		if (cmd_in == MTSETBLK || cmd_in == SET_DENS_AND_BLK) {
			STp->block_size = arg & MT_ST_BLKSIZE_MASK;
			if (STp->block_size != 0) {
				(STp->buffer)->buffer_blocks =
				    (STp->buffer)->buffer_size / STp->block_size;
			}
			(STp->buffer)->buffer_bytes = (STp->buffer)->read_pointer = 0;
			if (cmd_in == SET_DENS_AND_BLK)
				STp->density = arg >> MT_ST_DENSITY_SHIFT;
		} else if (cmd_in == MTSETDRVBUFFER)
			STp->drv_buffer = (arg & 7);
		else if (cmd_in == MTSETDENSITY)
			STp->density = arg;

		if (cmd_in == MTEOM)
			STps->eof = ST_EOD;
		else if (cmd_in == MTFSF)
			STps->eof = ST_FM;
		else if (chg_eof)
			STps->eof = ST_NOEOF;

		if (cmd_in == MTWEOF || cmd_in == MTWEOFI)
			STps->rw = ST_IDLE;  /* prevent automatic WEOF at close */
	} else { /* SCSI command was not completely successful. Don't return
                    from this block without releasing the SCSI command block! */
		struct st_cmdstatus *cmdstatp = &STp->buffer->cmdstat;

		if (cmdstatp->flags & SENSE_EOM) {
			if (cmd_in != MTBSF && cmd_in != MTBSFM &&
			    cmd_in != MTBSR && cmd_in != MTBSS)
				STps->eof = ST_EOM_OK;
			STps->drv_block = 0;
		}

		if (cmdstatp->remainder_valid)
			undone = (int)cmdstatp->uremainder64;
		else
			undone = 0;

		if ((cmd_in == MTWEOF || cmd_in == MTWEOFI) &&
		    cmdstatp->have_sense &&
		    (cmdstatp->flags & SENSE_EOM)) {
			if (cmdstatp->sense_hdr.sense_key == NO_SENSE ||
			    cmdstatp->sense_hdr.sense_key == RECOVERED_ERROR) {
				ioctl_result = 0;	/* EOF(s) written successfully at EOM */
				STps->eof = ST_NOEOF;
			} else {  /* Writing EOF(s) failed */
				if (fileno >= 0)
					fileno -= undone;
				if (undone < arg)
					STps->eof = ST_NOEOF;
			}
			STps->drv_file = fileno;
		} else if ((cmd_in == MTFSF) || (cmd_in == MTFSFM)) {
			if (fileno >= 0)
				STps->drv_file = fileno - undone;
			else
				STps->drv_file = fileno;
			STps->drv_block = -1;
			STps->eof = ST_NOEOF;
		} else if ((cmd_in == MTBSF) || (cmd_in == MTBSFM)) {
			if (arg > 0 && undone < 0)  /* Some drives get this wrong */
				undone = (-undone);
			if (STps->drv_file >= 0)
				STps->drv_file = fileno + undone;
			STps->drv_block = 0;
			STps->eof = ST_NOEOF;
		} else if (cmd_in == MTFSR) {
			if (cmdstatp->flags & SENSE_FMK) {	/* Hit filemark */
				if (STps->drv_file >= 0)
					STps->drv_file++;
				STps->drv_block = 0;
				STps->eof = ST_FM;
			} else {
				if (blkno >= undone)
					STps->drv_block = blkno - undone;
				else
					STps->drv_block = (-1);
				STps->eof = ST_NOEOF;
			}
		} else if (cmd_in == MTBSR) {
			if (cmdstatp->flags & SENSE_FMK) {	/* Hit filemark */
				STps->drv_file--;
				STps->drv_block = (-1);
			} else {
				if (arg > 0 && undone < 0)  /* Some drives get this wrong */
					undone = (-undone);
				if (STps->drv_block >= 0)
					STps->drv_block = blkno + undone;
			}
			STps->eof = ST_NOEOF;
		} else if (cmd_in == MTEOM) {
			STps->drv_file = (-1);
			STps->drv_block = (-1);
			STps->eof = ST_EOD;
		} else if (cmd_in == MTSETBLK ||
			   cmd_in == MTSETDENSITY ||
			   cmd_in == MTSETDRVBUFFER ||
			   cmd_in == SET_DENS_AND_BLK) {
			if (cmdstatp->sense_hdr.sense_key == ILLEGAL_REQUEST &&
			    !(STp->use_pf & PF_TESTED)) {
				/* Try the other possible state of Page Format if not
				   already tried */
				STp->use_pf = (STp->use_pf ^ USE_PF) | PF_TESTED;
				st_release_request(SRpnt);
				SRpnt = NULL;
				return st_int_ioctl(STp, cmd_in, arg);
			}
		} else if (chg_eof)
			STps->eof = ST_NOEOF;

		if (cmdstatp->sense_hdr.sense_key == BLANK_CHECK)
			STps->eof = ST_EOD;

		st_release_request(SRpnt);
		SRpnt = NULL;
	}

	return ioctl_result;
}


/* Get the tape position. If bt == 2, arg points into a kernel space mt_loc
   structure. */

static int get_location(struct scsi_tape *STp, unsigned int *block, int *partition,
			int logical)
{
	int result;
	unsigned char scmd[MAX_COMMAND_SIZE];
	struct st_request *SRpnt;

	if (STp->ready != ST_READY)
		return (-EIO);

	memset(scmd, 0, MAX_COMMAND_SIZE);
	if ((STp->device)->scsi_level < SCSI_2) {
		scmd[0] = QFA_REQUEST_BLOCK;
		scmd[4] = 3;
	} else {
		scmd[0] = READ_POSITION;
		if (!logical && !STp->scsi2_logical)
			scmd[1] = 1;
	}
	SRpnt = st_do_scsi(NULL, STp, scmd, 20, DMA_FROM_DEVICE,
			   STp->device->request_queue->rq_timeout,
			   MAX_READY_RETRIES, 1);
	if (!SRpnt)
		return (STp->buffer)->syscall_result;

	if ((STp->buffer)->syscall_result != 0 ||
	    (STp->device->scsi_level >= SCSI_2 &&
	     ((STp->buffer)->b_data[0] & 4) != 0)) {
		*block = *partition = 0;
		DEBC_printk(STp, " Can't read tape position.\n");
		result = (-EIO);
	} else {
		result = 0;
		if ((STp->device)->scsi_level < SCSI_2) {
			*block = ((STp->buffer)->b_data[0] << 16)
			    + ((STp->buffer)->b_data[1] << 8)
			    + (STp->buffer)->b_data[2];
			*partition = 0;
		} else {
			*block = ((STp->buffer)->b_data[4] << 24)
			    + ((STp->buffer)->b_data[5] << 16)
			    + ((STp->buffer)->b_data[6] << 8)
			    + (STp->buffer)->b_data[7];
			*partition = (STp->buffer)->b_data[1];
			if (((STp->buffer)->b_data[0] & 0x80) &&
			    (STp->buffer)->b_data[1] == 0)	/* BOP of partition 0 */
				STp->ps[0].drv_block = STp->ps[0].drv_file = 0;
		}
		DEBC_printk(STp, "Got tape pos. blk %d part %d.\n",
			    *block, *partition);
	}
	st_release_request(SRpnt);
	SRpnt = NULL;

	return result;
}


/* Set the tape block and partition. Negative partition means that only the
   block should be set in vendor specific way. */
static int set_location(struct scsi_tape *STp, unsigned int block, int partition,
			int logical)
{
	struct st_partstat *STps;
	int result, p;
	unsigned int blk;
	int timeout;
	unsigned char scmd[MAX_COMMAND_SIZE];
	struct st_request *SRpnt;

	if (STp->ready != ST_READY)
		return (-EIO);
	timeout = STp->long_timeout;
	STps = &(STp->ps[STp->partition]);

	DEBC_printk(STp, "Setting block to %d and partition to %d.\n",
		    block, partition);
	DEB(if (partition < 0)
		return (-EIO); )

	/* Update the location at the partition we are leaving */
	if ((!STp->can_partitions && partition != 0) ||
	    partition >= ST_NBR_PARTITIONS)
		return (-EINVAL);
	if (partition != STp->partition) {
		if (get_location(STp, &blk, &p, 1))
			STps->last_block_valid = 0;
		else {
			STps->last_block_valid = 1;
			STps->last_block_visited = blk;
			DEBC_printk(STp, "Visited block %d for "
				    "partition %d saved.\n",
				    blk, STp->partition);
		}
	}

	memset(scmd, 0, MAX_COMMAND_SIZE);
	if ((STp->device)->scsi_level < SCSI_2) {
		scmd[0] = QFA_SEEK_BLOCK;
		scmd[2] = (block >> 16);
		scmd[3] = (block >> 8);
		scmd[4] = block;
		scmd[5] = 0;
	} else {
		scmd[0] = SEEK_10;
		scmd[3] = (block >> 24);
		scmd[4] = (block >> 16);
		scmd[5] = (block >> 8);
		scmd[6] = block;
		if (!logical && !STp->scsi2_logical)
			scmd[1] = 4;
		if (STp->partition != partition) {
			scmd[1] |= 2;
			scmd[8] = partition;
			DEBC_printk(STp, "Trying to change partition "
				    "from %d to %d\n", STp->partition,
				    partition);
		}
	}
	if (STp->immediate) {
		scmd[1] |= 1;		/* Don't wait for completion */
		timeout = STp->device->request_queue->rq_timeout;
	}

	SRpnt = st_do_scsi(NULL, STp, scmd, 0, DMA_NONE,
			   timeout, MAX_READY_RETRIES, 1);
	if (!SRpnt)
		return (STp->buffer)->syscall_result;

	STps->drv_block = STps->drv_file = (-1);
	STps->eof = ST_NOEOF;
	if ((STp->buffer)->syscall_result != 0) {
		result = (-EIO);
		if (STp->can_partitions &&
		    (STp->device)->scsi_level >= SCSI_2 &&
		    (p = find_partition(STp)) >= 0)
			STp->partition = p;
	} else {
		if (STp->can_partitions) {
			STp->partition = partition;
			STps = &(STp->ps[partition]);
			if (!STps->last_block_valid ||
			    STps->last_block_visited != block) {
				STps->at_sm = 0;
				STps->rw = ST_IDLE;
			}
		} else
			STps->at_sm = 0;
		if (block == 0)
			STps->drv_block = STps->drv_file = 0;
		result = 0;
	}

	st_release_request(SRpnt);
	SRpnt = NULL;

	return result;
}


/* Find the current partition number for the drive status. Called from open and
   returns either partition number of negative error code. */
static int find_partition(struct scsi_tape *STp)
{
	int i, partition;
	unsigned int block;

	if ((i = get_location(STp, &block, &partition, 1)) < 0)
		return i;
	if (partition >= ST_NBR_PARTITIONS)
		return (-EIO);
	return partition;
}


/* Change the partition if necessary */
static int switch_partition(struct scsi_tape *STp)
{
	struct st_partstat *STps;

	if (STp->partition == STp->new_partition)
		return 0;
	STps = &(STp->ps[STp->new_partition]);
	if (!STps->last_block_valid)
		STps->last_block_visited = 0;
	return set_location(STp, STps->last_block_visited, STp->new_partition, 1);
}

/* Functions for reading and writing the medium partition mode page. */

#define PART_PAGE   0x11
#define PART_PAGE_FIXED_LENGTH 8

#define PP_OFF_MAX_ADD_PARTS   2
#define PP_OFF_NBR_ADD_PARTS   3
#define PP_OFF_FLAGS           4
#define PP_OFF_PART_UNITS      6
#define PP_OFF_RESERVED        7

#define PP_BIT_IDP             0x20
#define PP_BIT_FDP             0x80
#define PP_MSK_PSUM_MB         0x10
#define PP_MSK_PSUM_UNITS      0x18
#define PP_MSK_POFM            0x04

/* Get the number of partitions on the tape. As a side effect reads the
   mode page into the tape buffer. */
static int nbr_partitions(struct scsi_tape *STp)
{
	int result;

	if (STp->ready != ST_READY)
		return (-EIO);

	result = read_mode_page(STp, PART_PAGE, 1);

	if (result) {
		DEBC_printk(STp, "Can't read medium partition page.\n");
		result = (-EIO);
	} else {
		result = (STp->buffer)->b_data[MODE_HEADER_LENGTH +
					      PP_OFF_NBR_ADD_PARTS] + 1;
		DEBC_printk(STp, "Number of partitions %d.\n", result);
	}

	return result;
}


static int format_medium(struct scsi_tape *STp, int format)
{
	int result = 0;
	int timeout = STp->long_timeout;
	unsigned char scmd[MAX_COMMAND_SIZE];
	struct st_request *SRpnt;

	memset(scmd, 0, MAX_COMMAND_SIZE);
	scmd[0] = FORMAT_UNIT;
	scmd[2] = format;
	if (STp->immediate) {
		scmd[1] |= 1;		/* Don't wait for completion */
		timeout = STp->device->request_queue->rq_timeout;
	}
	DEBC_printk(STp, "Sending FORMAT MEDIUM\n");
	SRpnt = st_do_scsi(NULL, STp, scmd, 0, DMA_NONE,
			   timeout, MAX_RETRIES, 1);
	if (!SRpnt)
		result = STp->buffer->syscall_result;
	return result;
}


/* Partition the tape into two partitions if size > 0 or one partition if
   size == 0.

   The block descriptors are read and written because Sony SDT-7000 does not
   work without this (suggestion from Michael Schaefer <Michael.Schaefer@dlr.de>).

   My HP C1533A drive returns only one partition size field. This is used to
   set the size of partition 1. There is no size field for the default partition.
   Michael Schaefer's Sony SDT-7000 returns two descriptors and the second is
   used to set the size of partition 1 (this is what the SCSI-3 standard specifies).
   The following algorithm is used to accommodate both drives: if the number of
   partition size fields is greater than the maximum number of additional partitions
   in the mode page, the second field is used. Otherwise the first field is used.

   For Seagate DDS drives the page length must be 8 when no partitions is defined
   and 10 when 1 partition is defined (information from Eric Lee Green). This is
   is acceptable also to some other old drives and enforced if the first partition
   size field is used for the first additional partition size.

   For drives that advertize SCSI-3 or newer, use the SSC-3 methods.
 */
static int partition_tape(struct scsi_tape *STp, int size)
{
	int result;
	int target_partition;
	bool scsi3 = STp->device->scsi_level >= SCSI_3, needs_format = false;
	int pgo, psd_cnt, psdo;
	int psum = PP_MSK_PSUM_MB, units = 0;
	unsigned char *bp;

	result = read_mode_page(STp, PART_PAGE, 0);
	if (result) {
		DEBC_printk(STp, "Can't read partition mode page.\n");
		return result;
	}
	target_partition = 1;
	if (size < 0) {
		target_partition = 0;
		size = -size;
	}

	/* The mode page is in the buffer. Let's modify it and write it. */
	bp = (STp->buffer)->b_data;
	pgo = MODE_HEADER_LENGTH + bp[MH_OFF_BDESCS_LENGTH];
	DEBC_printk(STp, "Partition page length is %d bytes.\n",
		    bp[pgo + MP_OFF_PAGE_LENGTH] + 2);

	psd_cnt = (bp[pgo + MP_OFF_PAGE_LENGTH] + 2 - PART_PAGE_FIXED_LENGTH) / 2;

	if (scsi3) {
		needs_format = (bp[pgo + PP_OFF_FLAGS] & PP_MSK_POFM) != 0;
		if (needs_format && size == 0) {
			/* No need to write the mode page when clearing
			 *  partitioning
			 */
			DEBC_printk(STp, "Formatting tape with one partition.\n");
			result = format_medium(STp, 0);
			goto out;
		}
		if (needs_format)  /* Leave the old value for HP DATs claiming SCSI_3 */
			psd_cnt = 2;
		if ((bp[pgo + PP_OFF_FLAGS] & PP_MSK_PSUM_UNITS) == PP_MSK_PSUM_UNITS) {
			/* Use units scaling for large partitions if the device
			 * suggests it and no precision lost. Required for IBM
			 * TS1140/50 drives that don't support MB units.
			 */
			if (size >= 1000 && (size % 1000) == 0) {
				size /= 1000;
				psum = PP_MSK_PSUM_UNITS;
				units = 9; /* GB */
			}
		}
		/* Try it anyway if too large to specify in MB */
		if (psum == PP_MSK_PSUM_MB && size >= 65534) {
			size /= 1000;
			psum = PP_MSK_PSUM_UNITS;
			units = 9;  /* GB */
		}
	}

	if (size >= 65535 ||  /* Does not fit into two bytes */
	    (target_partition == 0 && psd_cnt < 2)) {
		result = -EINVAL;
		goto out;
	}

	psdo = pgo + PART_PAGE_FIXED_LENGTH;
	/* The second condition is for HP DDS which use only one partition size
	 * descriptor
	 */
	if (target_partition > 0 &&
	    (psd_cnt > bp[pgo + PP_OFF_MAX_ADD_PARTS] ||
	     bp[pgo + PP_OFF_MAX_ADD_PARTS] != 1)) {
		bp[psdo] = bp[psdo + 1] = 0xff;  /* Rest to partition 0 */
		psdo += 2;
	}
	memset(bp + psdo, 0, bp[pgo + PP_OFF_NBR_ADD_PARTS] * 2);

	DEBC_printk(STp, "psd_cnt %d, max.parts %d, nbr_parts %d\n",
		    psd_cnt, bp[pgo + PP_OFF_MAX_ADD_PARTS],
		    bp[pgo + PP_OFF_NBR_ADD_PARTS]);

	if (size == 0) {
		bp[pgo + PP_OFF_NBR_ADD_PARTS] = 0;
		if (psd_cnt <= bp[pgo + PP_OFF_MAX_ADD_PARTS])
		    bp[pgo + MP_OFF_PAGE_LENGTH] = 6;
		DEBC_printk(STp, "Formatting tape with one partition.\n");
	} else {
		bp[psdo] = (size >> 8) & 0xff;
		bp[psdo + 1] = size & 0xff;
		if (target_partition == 0)
			bp[psdo + 2] = bp[psdo + 3] = 0xff;
		bp[pgo + 3] = 1;
		if (bp[pgo + MP_OFF_PAGE_LENGTH] < 8)
		    bp[pgo + MP_OFF_PAGE_LENGTH] = 8;
		DEBC_printk(STp,
			    "Formatting tape with two partitions (%i = %d MB).\n",
			    target_partition, units > 0 ? size * 1000 : size);
	}
	bp[pgo + PP_OFF_PART_UNITS] = 0;
	bp[pgo + PP_OFF_RESERVED] = 0;
	if (size != 1 || units != 0) {
		bp[pgo + PP_OFF_FLAGS] = PP_BIT_IDP | psum |
			(bp[pgo + PP_OFF_FLAGS] & 0x07);
		bp[pgo + PP_OFF_PART_UNITS] = units;
	} else
		bp[pgo + PP_OFF_FLAGS] = PP_BIT_FDP |
			(bp[pgo + PP_OFF_FLAGS] & 0x1f);
	bp[pgo + MP_OFF_PAGE_LENGTH] = 6 + psd_cnt * 2;

	result = write_mode_page(STp, PART_PAGE, 1);

	if (!result && needs_format)
		result = format_medium(STp, 1);

	if (result) {
		st_printk(KERN_INFO, STp, "Partitioning of tape failed.\n");
		result = (-EIO);
	}

out:
	return result;
}



/* The ioctl command */
static long st_ioctl(struct file *file, unsigned int cmd_in, unsigned long arg)
{
	void __user *p = (void __user *)arg;
	int i, cmd_nr, cmd_type, bt;
	int retval = 0;
	unsigned int blk;
	struct scsi_tape *STp = file->private_data;
	struct st_modedef *STm;
	struct st_partstat *STps;

	if (mutex_lock_interruptible(&STp->lock))
		return -ERESTARTSYS;

	DEB(
	if (debugging && !STp->in_use) {
		st_printk(ST_DEB_MSG, STp, "Incorrect device.\n");
		retval = (-EIO);
		goto out;
	} ) /* end DEB */

	STm = &(STp->modes[STp->current_mode]);
	STps = &(STp->ps[STp->partition]);

	/*
	 * If we are in the middle of error recovery, don't let anyone
	 * else try and use this device.  Also, if error recovery fails, it
	 * may try and take the device offline, in which case all further
	 * access to the device is prohibited.
	 */
	retval = scsi_ioctl_block_when_processing_errors(STp->device, cmd_in,
			file->f_flags & O_NDELAY);
	if (retval)
		goto out;

	cmd_type = _IOC_TYPE(cmd_in);
	cmd_nr = _IOC_NR(cmd_in);

	if (cmd_type == _IOC_TYPE(MTIOCTOP) && cmd_nr == _IOC_NR(MTIOCTOP)) {
		struct mtop mtc;

		if (_IOC_SIZE(cmd_in) != sizeof(mtc)) {
			retval = (-EINVAL);
			goto out;
		}

		i = copy_from_user(&mtc, p, sizeof(struct mtop));
		if (i) {
			retval = (-EFAULT);
			goto out;
		}

		if (mtc.mt_op == MTSETDRVBUFFER && !capable(CAP_SYS_ADMIN)) {
			st_printk(KERN_WARNING, STp,
				  "MTSETDRVBUFFER only allowed for root.\n");
			retval = (-EPERM);
			goto out;
		}
		if (!STm->defined &&
		    (mtc.mt_op != MTSETDRVBUFFER &&
		     (mtc.mt_count & MT_ST_OPTIONS) == 0)) {
			retval = (-ENXIO);
			goto out;
		}

		if (!STp->pos_unknown) {

			if (STps->eof == ST_FM_HIT) {
				if (mtc.mt_op == MTFSF || mtc.mt_op == MTFSFM ||
                                    mtc.mt_op == MTEOM) {
					mtc.mt_count -= 1;
					if (STps->drv_file >= 0)
						STps->drv_file += 1;
				} else if (mtc.mt_op == MTBSF || mtc.mt_op == MTBSFM) {
					mtc.mt_count += 1;
					if (STps->drv_file >= 0)
						STps->drv_file += 1;
				}
			}

			if (mtc.mt_op == MTSEEK) {
				/* Old position must be restored if partition will be
                                   changed */
				i = !STp->can_partitions ||
				    (STp->new_partition != STp->partition);
			} else {
				i = mtc.mt_op == MTREW || mtc.mt_op == MTOFFL ||
				    mtc.mt_op == MTRETEN || mtc.mt_op == MTEOM ||
				    mtc.mt_op == MTLOCK || mtc.mt_op == MTLOAD ||
				    mtc.mt_op == MTFSF || mtc.mt_op == MTFSFM ||
				    mtc.mt_op == MTBSF || mtc.mt_op == MTBSFM ||
				    mtc.mt_op == MTCOMPRESSION;
			}
			i = flush_buffer(STp, i);
			if (i < 0) {
				retval = i;
				goto out;
			}
			if (STps->rw == ST_WRITING &&
			    (mtc.mt_op == MTREW || mtc.mt_op == MTOFFL ||
			     mtc.mt_op == MTSEEK ||
			     mtc.mt_op == MTBSF || mtc.mt_op == MTBSFM)) {
				i = st_int_ioctl(STp, MTWEOF, 1);
				if (i < 0) {
					retval = i;
					goto out;
				}
				if (mtc.mt_op == MTBSF || mtc.mt_op == MTBSFM)
					mtc.mt_count++;
				STps->rw = ST_IDLE;
			     }

		} else {
			/*
			 * If there was a bus reset, block further access
			 * to this device.  If the user wants to rewind the tape,
			 * then reset the flag and allow access again.
			 */
			if (mtc.mt_op != MTREW &&
			    mtc.mt_op != MTOFFL &&
			    mtc.mt_op != MTRETEN &&
			    mtc.mt_op != MTERASE &&
			    mtc.mt_op != MTSEEK &&
			    mtc.mt_op != MTEOM) {
				retval = (-EIO);
				goto out;
			}
			reset_state(STp);
			/* remove this when the midlevel properly clears was_reset */
			STp->device->was_reset = 0;
		}

		if (mtc.mt_op != MTNOP && mtc.mt_op != MTSETBLK &&
		    mtc.mt_op != MTSETDENSITY && mtc.mt_op != MTWSM &&
		    mtc.mt_op != MTSETDRVBUFFER && mtc.mt_op != MTSETPART)
			STps->rw = ST_IDLE;	/* Prevent automatic WEOF and fsf */

		if (mtc.mt_op == MTOFFL && STp->door_locked != ST_UNLOCKED)
			do_door_lock(STp, 0);	/* Ignore result! */

		if (mtc.mt_op == MTSETDRVBUFFER &&
		    (mtc.mt_count & MT_ST_OPTIONS) != 0) {
			retval = st_set_options(STp, mtc.mt_count);
			goto out;
		}

		if (mtc.mt_op == MTSETPART) {
			if (!STp->can_partitions ||
			    mtc.mt_count < 0 || mtc.mt_count >= ST_NBR_PARTITIONS) {
				retval = (-EINVAL);
				goto out;
			}
			if (mtc.mt_count >= STp->nbr_partitions &&
			    (STp->nbr_partitions = nbr_partitions(STp)) < 0) {
				retval = (-EIO);
				goto out;
			}
			if (mtc.mt_count >= STp->nbr_partitions) {
				retval = (-EINVAL);
				goto out;
			}
			STp->new_partition = mtc.mt_count;
			retval = 0;
			goto out;
		}

		if (mtc.mt_op == MTMKPART) {
			if (!STp->can_partitions) {
				retval = (-EINVAL);
				goto out;
			}
			i = do_load_unload(STp, file, 1);
			if (i < 0) {
				retval = i;
				goto out;
			}
			i = partition_tape(STp, mtc.mt_count);
			if (i < 0) {
				retval = i;
				goto out;
			}
			for (i = 0; i < ST_NBR_PARTITIONS; i++) {
				STp->ps[i].rw = ST_IDLE;
				STp->ps[i].at_sm = 0;
				STp->ps[i].last_block_valid = 0;
			}
			STp->partition = STp->new_partition = 0;
			STp->nbr_partitions = mtc.mt_count != 0 ? 2 : 1;
			STps->drv_block = STps->drv_file = 0;
			retval = 0;
			goto out;
		}

		if (mtc.mt_op == MTSEEK) {
			i = set_location(STp, mtc.mt_count, STp->new_partition, 0);
			if (!STp->can_partitions)
				STp->ps[0].rw = ST_IDLE;
			retval = i;
			goto out;
		}

		if (mtc.mt_op == MTUNLOAD || mtc.mt_op == MTOFFL) {
			retval = do_load_unload(STp, file, 0);
			goto out;
		}

		if (mtc.mt_op == MTLOAD) {
			retval = do_load_unload(STp, file, max(1, mtc.mt_count));
			goto out;
		}

		if (mtc.mt_op == MTLOCK || mtc.mt_op == MTUNLOCK) {
			retval = do_door_lock(STp, (mtc.mt_op == MTLOCK));
			goto out;
		}

		if (STp->can_partitions && STp->ready == ST_READY &&
		    (i = switch_partition(STp)) < 0) {
			retval = i;
			goto out;
		}

		if (mtc.mt_op == MTCOMPRESSION)
			retval = st_compression(STp, (mtc.mt_count & 1));
		else
			retval = st_int_ioctl(STp, mtc.mt_op, mtc.mt_count);
		goto out;
	}
	if (!STm->defined) {
		retval = (-ENXIO);
		goto out;
	}

	if ((i = flush_buffer(STp, 0)) < 0) {
		retval = i;
		goto out;
	}
	if (STp->can_partitions &&
	    (i = switch_partition(STp)) < 0) {
		retval = i;
		goto out;
	}

	if (cmd_type == _IOC_TYPE(MTIOCGET) && cmd_nr == _IOC_NR(MTIOCGET)) {
		struct mtget mt_status;

		if (_IOC_SIZE(cmd_in) != sizeof(struct mtget)) {
			 retval = (-EINVAL);
			 goto out;
		}

		mt_status.mt_type = STp->tape_type;
		mt_status.mt_dsreg =
		    ((STp->block_size << MT_ST_BLKSIZE_SHIFT) & MT_ST_BLKSIZE_MASK) |
		    ((STp->density << MT_ST_DENSITY_SHIFT) & MT_ST_DENSITY_MASK);
		mt_status.mt_blkno = STps->drv_block;
		mt_status.mt_fileno = STps->drv_file;
		if (STp->block_size != 0) {
			if (STps->rw == ST_WRITING)
				mt_status.mt_blkno +=
				    (STp->buffer)->buffer_bytes / STp->block_size;
			else if (STps->rw == ST_READING)
				mt_status.mt_blkno -=
                                        ((STp->buffer)->buffer_bytes +
                                         STp->block_size - 1) / STp->block_size;
		}

		mt_status.mt_gstat = 0;
		if (STp->drv_write_prot)
			mt_status.mt_gstat |= GMT_WR_PROT(0xffffffff);
		if (mt_status.mt_blkno == 0) {
			if (mt_status.mt_fileno == 0)
				mt_status.mt_gstat |= GMT_BOT(0xffffffff);
			else
				mt_status.mt_gstat |= GMT_EOF(0xffffffff);
		}
		mt_status.mt_erreg = (STp->recover_reg << MT_ST_SOFTERR_SHIFT);
		mt_status.mt_resid = STp->partition;
		if (STps->eof == ST_EOM_OK || STps->eof == ST_EOM_ERROR)
			mt_status.mt_gstat |= GMT_EOT(0xffffffff);
		else if (STps->eof >= ST_EOM_OK)
			mt_status.mt_gstat |= GMT_EOD(0xffffffff);
		if (STp->density == 1)
			mt_status.mt_gstat |= GMT_D_800(0xffffffff);
		else if (STp->density == 2)
			mt_status.mt_gstat |= GMT_D_1600(0xffffffff);
		else if (STp->density == 3)
			mt_status.mt_gstat |= GMT_D_6250(0xffffffff);
		if (STp->ready == ST_READY)
			mt_status.mt_gstat |= GMT_ONLINE(0xffffffff);
		if (STp->ready == ST_NO_TAPE)
			mt_status.mt_gstat |= GMT_DR_OPEN(0xffffffff);
		if (STps->at_sm)
			mt_status.mt_gstat |= GMT_SM(0xffffffff);
		if (STm->do_async_writes ||
                    (STm->do_buffer_writes && STp->block_size != 0) ||
		    STp->drv_buffer != 0)
			mt_status.mt_gstat |= GMT_IM_REP_EN(0xffffffff);
		if (STp->cleaning_req)
			mt_status.mt_gstat |= GMT_CLN(0xffffffff);

		retval = put_user_mtget(p, &mt_status);
		if (retval)
			goto out;

		STp->recover_reg = 0;		/* Clear after read */
		goto out;
	}			/* End of MTIOCGET */
	if (cmd_type == _IOC_TYPE(MTIOCPOS) && cmd_nr == _IOC_NR(MTIOCPOS)) {
		struct mtpos mt_pos;
		if (_IOC_SIZE(cmd_in) != sizeof(struct mtpos)) {
			 retval = (-EINVAL);
			 goto out;
		}
		if ((i = get_location(STp, &blk, &bt, 0)) < 0) {
			retval = i;
			goto out;
		}
		mt_pos.mt_blkno = blk;
		retval = put_user_mtpos(p, &mt_pos);
		goto out;
	}
	mutex_unlock(&STp->lock);

	switch (cmd_in) {
	case SG_IO:
	case SCSI_IOCTL_SEND_COMMAND:
	case CDROM_SEND_PACKET:
		if (!capable(CAP_SYS_RAWIO))
			return -EPERM;
		break;
	default:
		break;
	}

	retval = scsi_ioctl(STp->device, NULL, file->f_mode, cmd_in, p);
	if (!retval && cmd_in == SCSI_IOCTL_STOP_UNIT) {
		/* unload */
		STp->rew_at_close = 0;
		STp->ready = ST_NO_TAPE;
	}
	return retval;

 out:
	mutex_unlock(&STp->lock);
	return retval;
}

#ifdef CONFIG_COMPAT
static long st_compat_ioctl(struct file *file, unsigned int cmd_in, unsigned long arg)
{
	/* argument conversion is handled using put_user_mtpos/put_user_mtget */
	switch (cmd_in) {
	case MTIOCPOS32:
		cmd_in = MTIOCPOS;
		break;
	case MTIOCGET32:
		cmd_in = MTIOCGET;
		break;
	}

	return st_ioctl(file, cmd_in, arg);
}
#endif



/* Try to allocate a new tape buffer. Calling function must not hold
   dev_arr_lock. */
static struct st_buffer *new_tape_buffer(int max_sg)
{
	struct st_buffer *tb;

	tb = kzalloc(sizeof(struct st_buffer), GFP_KERNEL);
	if (!tb) {
		printk(KERN_NOTICE "st: Can't allocate new tape buffer.\n");
		return NULL;
	}
	tb->frp_segs = 0;
	tb->use_sg = max_sg;
	tb->buffer_size = 0;

	tb->reserved_pages = kcalloc(max_sg, sizeof(struct page *),
				     GFP_KERNEL);
	if (!tb->reserved_pages) {
		kfree(tb);
		return NULL;
	}

	return tb;
}


/* Try to allocate enough space in the tape buffer */
#define ST_MAX_ORDER 6

static int enlarge_buffer(struct st_buffer * STbuffer, int new_size)
{
	int segs, max_segs, b_size, order, got;
	gfp_t priority;

	if (new_size <= STbuffer->buffer_size)
		return 1;

	if (STbuffer->buffer_size <= PAGE_SIZE)
		normalize_buffer(STbuffer);  /* Avoid extra segment */

	max_segs = STbuffer->use_sg;

	priority = GFP_KERNEL | __GFP_NOWARN;

	if (STbuffer->cleared)
		priority |= __GFP_ZERO;

	if (STbuffer->frp_segs) {
		order = STbuffer->reserved_page_order;
		b_size = PAGE_SIZE << order;
	} else {
		for (b_size = PAGE_SIZE, order = 0;
		     order < ST_MAX_ORDER &&
			     max_segs * (PAGE_SIZE << order) < new_size;
		     order++, b_size *= 2)
			;  /* empty */
		STbuffer->reserved_page_order = order;
	}
	if (max_segs * (PAGE_SIZE << order) < new_size) {
		if (order == ST_MAX_ORDER)
			return 0;
		normalize_buffer(STbuffer);
		return enlarge_buffer(STbuffer, new_size);
	}

	for (segs = STbuffer->frp_segs, got = STbuffer->buffer_size;
	     segs < max_segs && got < new_size;) {
		struct page *page;

		page = alloc_pages(priority, order);
		if (!page) {
			DEB(STbuffer->buffer_size = got);
			normalize_buffer(STbuffer);
			return 0;
		}

		STbuffer->frp_segs += 1;
		got += b_size;
		STbuffer->buffer_size = got;
		STbuffer->reserved_pages[segs] = page;
		segs++;
	}
	STbuffer->b_data = page_address(STbuffer->reserved_pages[0]);

	return 1;
}


/* Make sure that no data from previous user is in the internal buffer */
static void clear_buffer(struct st_buffer * st_bp)
{
	int i;

	for (i=0; i < st_bp->frp_segs; i++)
		memset(page_address(st_bp->reserved_pages[i]), 0,
		       PAGE_SIZE << st_bp->reserved_page_order);
	st_bp->cleared = 1;
}


/* Release the extra buffer */
static void normalize_buffer(struct st_buffer * STbuffer)
{
	int i, order = STbuffer->reserved_page_order;

	for (i = 0; i < STbuffer->frp_segs; i++) {
		__free_pages(STbuffer->reserved_pages[i], order);
		STbuffer->buffer_size -= (PAGE_SIZE << order);
	}
	STbuffer->frp_segs = 0;
	STbuffer->sg_segs = 0;
	STbuffer->reserved_page_order = 0;
	STbuffer->map_data.offset = 0;
}


/* Move data from the user buffer to the tape buffer. Returns zero (success) or
   negative error code. */
static int append_to_buffer(const char __user *ubp, struct st_buffer * st_bp, int do_count)
{
	int i, cnt, res, offset;
	int length = PAGE_SIZE << st_bp->reserved_page_order;

	for (i = 0, offset = st_bp->buffer_bytes;
	     i < st_bp->frp_segs && offset >= length; i++)
		offset -= length;
	if (i == st_bp->frp_segs) {	/* Should never happen */
		printk(KERN_WARNING "st: append_to_buffer offset overflow.\n");
		return (-EIO);
	}
	for (; i < st_bp->frp_segs && do_count > 0; i++) {
		struct page *page = st_bp->reserved_pages[i];
		cnt = length - offset < do_count ? length - offset : do_count;
		res = copy_from_user(page_address(page) + offset, ubp, cnt);
		if (res)
			return (-EFAULT);
		do_count -= cnt;
		st_bp->buffer_bytes += cnt;
		ubp += cnt;
		offset = 0;
	}
	if (do_count) /* Should never happen */
		return (-EIO);

	return 0;
}


/* Move data from the tape buffer to the user buffer. Returns zero (success) or
   negative error code. */
static int from_buffer(struct st_buffer * st_bp, char __user *ubp, int do_count)
{
	int i, cnt, res, offset;
	int length = PAGE_SIZE << st_bp->reserved_page_order;

	for (i = 0, offset = st_bp->read_pointer;
	     i < st_bp->frp_segs && offset >= length; i++)
		offset -= length;
	if (i == st_bp->frp_segs) {	/* Should never happen */
		printk(KERN_WARNING "st: from_buffer offset overflow.\n");
		return (-EIO);
	}
	for (; i < st_bp->frp_segs && do_count > 0; i++) {
		struct page *page = st_bp->reserved_pages[i];
		cnt = length - offset < do_count ? length - offset : do_count;
		res = copy_to_user(ubp, page_address(page) + offset, cnt);
		if (res)
			return (-EFAULT);
		do_count -= cnt;
		st_bp->buffer_bytes -= cnt;
		st_bp->read_pointer += cnt;
		ubp += cnt;
		offset = 0;
	}
	if (do_count) /* Should never happen */
		return (-EIO);

	return 0;
}


/* Move data towards start of buffer */
static void move_buffer_data(struct st_buffer * st_bp, int offset)
{
	int src_seg, dst_seg, src_offset = 0, dst_offset;
	int count, total;
	int length = PAGE_SIZE << st_bp->reserved_page_order;

	if (offset == 0)
		return;

	total=st_bp->buffer_bytes - offset;
	for (src_seg=0; src_seg < st_bp->frp_segs; src_seg++) {
		src_offset = offset;
		if (src_offset < length)
			break;
		offset -= length;
	}

	st_bp->buffer_bytes = st_bp->read_pointer = total;
	for (dst_seg=dst_offset=0; total > 0; ) {
		struct page *dpage = st_bp->reserved_pages[dst_seg];
		struct page *spage = st_bp->reserved_pages[src_seg];

		count = min(length - dst_offset, length - src_offset);
		memmove(page_address(dpage) + dst_offset,
			page_address(spage) + src_offset, count);
		src_offset += count;
		if (src_offset >= length) {
			src_seg++;
			src_offset = 0;
		}
		dst_offset += count;
		if (dst_offset >= length) {
			dst_seg++;
			dst_offset = 0;
		}
		total -= count;
	}
}

/* Validate the options from command line or module parameters */
static void validate_options(void)
{
	if (buffer_kbs > 0)
		st_fixed_buffer_size = buffer_kbs * ST_KILOBYTE;
	if (max_sg_segs >= ST_FIRST_SG)
		st_max_sg_segs = max_sg_segs;
}

#ifndef MODULE
/* Set the boot options. Syntax is defined in Documenation/scsi/st.txt.
 */
static int __init st_setup(char *str)
{
	int i, len, ints[5];
	char *stp;

	stp = get_options(str, ARRAY_SIZE(ints), ints);

	if (ints[0] > 0) {
		for (i = 0; i < ints[0] && i < ARRAY_SIZE(parms); i++)
			if (parms[i].val)
				*parms[i].val = ints[i + 1];
	} else {
		while (stp != NULL) {
			for (i = 0; i < ARRAY_SIZE(parms); i++) {
				len = strlen(parms[i].name);
				if (!strncmp(stp, parms[i].name, len) &&
				    (*(stp + len) == ':' || *(stp + len) == '=')) {
					if (parms[i].val)
						*parms[i].val =
							simple_strtoul(stp + len + 1, NULL, 0);
					else
						printk(KERN_WARNING "st: Obsolete parameter %s\n",
						       parms[i].name);
					break;
				}
			}
			if (i >= ARRAY_SIZE(parms))
				 printk(KERN_WARNING "st: invalid parameter in '%s'\n",
					stp);
			stp = strchr(stp, ',');
			if (stp)
				stp++;
		}
	}

	validate_options();

	return 1;
}

__setup("st=", st_setup);

#endif

static const struct file_operations st_fops =
{
	.owner =	THIS_MODULE,
	.read =		st_read,
	.write =	st_write,
	.unlocked_ioctl = st_ioctl,
#ifdef CONFIG_COMPAT
	.compat_ioctl = st_compat_ioctl,
#endif
	.open =		st_open,
	.flush =	st_flush,
	.release =	st_release,
	.llseek =	noop_llseek,
};

static int create_one_cdev(struct scsi_tape *tape, int mode, int rew)
{
	int i, error;
	dev_t cdev_devno;
	struct cdev *cdev;
	struct device *dev;
	struct st_modedef *STm = &(tape->modes[mode]);
	char name[10];
	int dev_num = tape->index;

	cdev_devno = MKDEV(SCSI_TAPE_MAJOR, TAPE_MINOR(dev_num, mode, rew));

	cdev = cdev_alloc();
	if (!cdev) {
		pr_err("st%d: out of memory. Device not attached.\n", dev_num);
		error = -ENOMEM;
		goto out;
	}
	cdev->owner = THIS_MODULE;
	cdev->ops = &st_fops;
	STm->cdevs[rew] = cdev;

	error = cdev_add(cdev, cdev_devno, 1);
	if (error) {
		pr_err("st%d: Can't add %s-rewind mode %d\n", dev_num,
		       rew ? "non" : "auto", mode);
		pr_err("st%d: Device not attached.\n", dev_num);
		goto out_free;
	}

	i = mode << (4 - ST_NBR_MODE_BITS);
	snprintf(name, 10, "%s%s%s", rew ? "n" : "",
		 tape->name, st_formats[i]);

	dev = device_create(&st_sysfs_class, &tape->device->sdev_gendev,
			    cdev_devno, &tape->modes[mode], "%s", name);
	if (IS_ERR(dev)) {
		pr_err("st%d: device_create failed\n", dev_num);
		error = PTR_ERR(dev);
		goto out_free;
	}

	STm->devs[rew] = dev;

	return 0;
out_free:
	cdev_del(STm->cdevs[rew]);
out:
	STm->cdevs[rew] = NULL;
	STm->devs[rew] = NULL;
	return error;
}

static int create_cdevs(struct scsi_tape *tape)
{
	int mode, error;
	for (mode = 0; mode < ST_NBR_MODES; ++mode) {
		error = create_one_cdev(tape, mode, 0);
		if (error)
			return error;
		error = create_one_cdev(tape, mode, 1);
		if (error)
			return error;
	}

	return sysfs_create_link(&tape->device->sdev_gendev.kobj,
				 &tape->modes[0].devs[0]->kobj, "tape");
}

static void remove_cdevs(struct scsi_tape *tape)
{
	int mode, rew;
	sysfs_remove_link(&tape->device->sdev_gendev.kobj, "tape");
	for (mode = 0; mode < ST_NBR_MODES; mode++) {
		struct st_modedef *STm = &(tape->modes[mode]);
		for (rew = 0; rew < 2; rew++) {
			if (STm->cdevs[rew])
				cdev_del(STm->cdevs[rew]);
			if (STm->devs[rew])
				device_unregister(STm->devs[rew]);
		}
	}
}

static int st_probe(struct device *dev)
{
	struct scsi_device *SDp = to_scsi_device(dev);
	struct scsi_tape *tpnt = NULL;
	struct st_modedef *STm;
	struct st_partstat *STps;
	struct st_buffer *buffer;
	int i, error;
	char *stp;

	if (SDp->type != TYPE_TAPE)
		return -ENODEV;
	if ((stp = st_incompatible(SDp))) {
		sdev_printk(KERN_INFO, SDp,
			    "OnStream tapes are no longer supported;\n");
		sdev_printk(KERN_INFO, SDp,
			    "please mail to linux-scsi@vger.kernel.org.\n");
		return -ENODEV;
	}

	scsi_autopm_get_device(SDp);
	i = queue_max_segments(SDp->request_queue);
	if (st_max_sg_segs < i)
		i = st_max_sg_segs;
	buffer = new_tape_buffer(i);
	if (buffer == NULL) {
		sdev_printk(KERN_ERR, SDp,
			    "st: Can't allocate new tape buffer. "
			    "Device not attached.\n");
		goto out;
	}

	tpnt = kzalloc(sizeof(struct scsi_tape), GFP_KERNEL);
	if (tpnt == NULL) {
		sdev_printk(KERN_ERR, SDp,
			    "st: Can't allocate device descriptor.\n");
		goto out_buffer_free;
	}
	kref_init(&tpnt->kref);
	tpnt->driver = &st_template;

	tpnt->device = SDp;
	if (SDp->scsi_level <= 2)
		tpnt->tape_type = MT_ISSCSI1;
	else
		tpnt->tape_type = MT_ISSCSI2;

	tpnt->buffer = buffer;
	tpnt->buffer->last_SRpnt = NULL;

	tpnt->inited = 0;
	tpnt->dirty = 0;
	tpnt->in_use = 0;
	tpnt->drv_buffer = 1;	/* Try buffering if no mode sense */
	tpnt->use_pf = (SDp->scsi_level >= SCSI_2);
	tpnt->density = 0;
	tpnt->do_auto_lock = ST_AUTO_LOCK;
	tpnt->can_bsr = (SDp->scsi_level > 2 ? 1 : ST_IN_FILE_POS); /* BSR mandatory in SCSI3 */
	tpnt->can_partitions = 0;
	tpnt->two_fm = ST_TWO_FM;
	tpnt->fast_mteom = ST_FAST_MTEOM;
	tpnt->scsi2_logical = ST_SCSI2LOGICAL;
	tpnt->sili = ST_SILI;
	tpnt->immediate = ST_NOWAIT;
	tpnt->immediate_filemark = 0;
	tpnt->default_drvbuffer = 0xff;		/* No forced buffering */
	tpnt->partition = 0;
	tpnt->new_partition = 0;
	tpnt->nbr_partitions = 0;
	blk_queue_rq_timeout(tpnt->device->request_queue, ST_TIMEOUT);
	tpnt->long_timeout = ST_LONG_TIMEOUT;
	tpnt->try_dio = try_direct_io;

	for (i = 0; i < ST_NBR_MODES; i++) {
		STm = &(tpnt->modes[i]);
		STm->defined = 0;
		STm->sysv = ST_SYSV;
		STm->defaults_for_writes = 0;
		STm->do_async_writes = ST_ASYNC_WRITES;
		STm->do_buffer_writes = ST_BUFFER_WRITES;
		STm->do_read_ahead = ST_READ_AHEAD;
		STm->default_compression = ST_DONT_TOUCH;
		STm->default_blksize = (-1);	/* No forced size */
		STm->default_density = (-1);	/* No forced density */
		STm->tape = tpnt;
	}

	for (i = 0; i < ST_NBR_PARTITIONS; i++) {
		STps = &(tpnt->ps[i]);
		STps->rw = ST_IDLE;
		STps->eof = ST_NOEOF;
		STps->at_sm = 0;
		STps->last_block_valid = 0;
		STps->drv_block = (-1);
		STps->drv_file = (-1);
	}

	tpnt->current_mode = 0;
	tpnt->modes[0].defined = 1;

	tpnt->density_changed = tpnt->compression_changed =
	    tpnt->blksize_changed = 0;
	mutex_init(&tpnt->lock);

	idr_preload(GFP_KERNEL);
	spin_lock(&st_index_lock);
	error = idr_alloc(&st_index_idr, tpnt, 0, ST_MAX_TAPES + 1, GFP_NOWAIT);
	spin_unlock(&st_index_lock);
	idr_preload_end();
	if (error < 0) {
		pr_warn("st: idr allocation failed: %d\n", error);
		goto out_free_tape;
	}
	tpnt->index = error;
	sprintf(tpnt->name, "st%d", tpnt->index);
	tpnt->stats = kzalloc(sizeof(struct scsi_tape_stats), GFP_KERNEL);
	if (tpnt->stats == NULL) {
		sdev_printk(KERN_ERR, SDp,
			    "st: Can't allocate statistics.\n");
		goto out_idr_remove;
	}

	dev_set_drvdata(dev, tpnt);


	error = create_cdevs(tpnt);
	if (error)
		goto out_remove_devs;
	scsi_autopm_put_device(SDp);

	sdev_printk(KERN_NOTICE, SDp,
		    "Attached scsi tape %s\n", tpnt->name);
	sdev_printk(KERN_INFO, SDp, "%s: try direct i/o: %s (alignment %d B)\n",
		    tpnt->name, tpnt->try_dio ? "yes" : "no",
		    queue_dma_alignment(SDp->request_queue) + 1);

	return 0;

out_remove_devs:
	remove_cdevs(tpnt);
	kfree(tpnt->stats);
out_idr_remove:
	spin_lock(&st_index_lock);
	idr_remove(&st_index_idr, tpnt->index);
	spin_unlock(&st_index_lock);
out_free_tape:
	kfree(tpnt);
out_buffer_free:
	kfree(buffer);
out:
	scsi_autopm_put_device(SDp);
	return -ENODEV;
};


static int st_remove(struct device *dev)
{
	struct scsi_tape *tpnt = dev_get_drvdata(dev);
	int index = tpnt->index;

	scsi_autopm_get_device(to_scsi_device(dev));
	remove_cdevs(tpnt);

	mutex_lock(&st_ref_mutex);
	kref_put(&tpnt->kref, scsi_tape_release);
	mutex_unlock(&st_ref_mutex);
	spin_lock(&st_index_lock);
	idr_remove(&st_index_idr, index);
	spin_unlock(&st_index_lock);
	return 0;
}

/**
 *      scsi_tape_release - Called to free the Scsi_Tape structure
 *      @kref: pointer to embedded kref
 *
 *      st_ref_mutex must be held entering this routine.  Because it is
 *      called on last put, you should always use the scsi_tape_get()
 *      scsi_tape_put() helpers which manipulate the semaphore directly
 *      and never do a direct kref_put().
 **/
static void scsi_tape_release(struct kref *kref)
{
	struct scsi_tape *tpnt = to_scsi_tape(kref);

	tpnt->device = NULL;

	if (tpnt->buffer) {
		normalize_buffer(tpnt->buffer);
		kfree(tpnt->buffer->reserved_pages);
		kfree(tpnt->buffer);
	}

	kfree(tpnt->stats);
	kfree(tpnt);
	return;
}

static struct class st_sysfs_class = {
	.name = "scsi_tape",
	.dev_groups = st_dev_groups,
};

static int __init init_st(void)
{
	int err;

	validate_options();

	printk(KERN_INFO "st: Version %s, fixed bufsize %d, s/g segs %d\n",
		verstr, st_fixed_buffer_size, st_max_sg_segs);

	debugging = (debug_flag > 0) ? debug_flag : NO_DEBUG;
	if (debugging) {
		printk(KERN_INFO "st: Debugging enabled debug_flag = %d\n",
			debugging);
	}

	err = class_register(&st_sysfs_class);
	if (err) {
		pr_err("Unable register sysfs class for SCSI tapes\n");
		return err;
	}

	err = register_chrdev_region(MKDEV(SCSI_TAPE_MAJOR, 0),
				     ST_MAX_TAPE_ENTRIES, "st");
	if (err) {
		printk(KERN_ERR "Unable to get major %d for SCSI tapes\n",
		       SCSI_TAPE_MAJOR);
		goto err_class;
	}

	err = scsi_register_driver(&st_template.gendrv);
	if (err)
		goto err_chrdev;

	return 0;

err_chrdev:
	unregister_chrdev_region(MKDEV(SCSI_TAPE_MAJOR, 0),
				 ST_MAX_TAPE_ENTRIES);
err_class:
	class_unregister(&st_sysfs_class);
	return err;
}

static void __exit exit_st(void)
{
	scsi_unregister_driver(&st_template.gendrv);
	unregister_chrdev_region(MKDEV(SCSI_TAPE_MAJOR, 0),
				 ST_MAX_TAPE_ENTRIES);
	class_unregister(&st_sysfs_class);
	idr_destroy(&st_index_idr);
	printk(KERN_INFO "st: Unloaded.\n");
}

module_init(init_st);
module_exit(exit_st);


/* The sysfs driver interface. Read-only at the moment */
static ssize_t try_direct_io_show(struct device_driver *ddp, char *buf)
{
	return scnprintf(buf, PAGE_SIZE, "%d\n", try_direct_io);
}
static DRIVER_ATTR_RO(try_direct_io);

static ssize_t fixed_buffer_size_show(struct device_driver *ddp, char *buf)
{
	return scnprintf(buf, PAGE_SIZE, "%d\n", st_fixed_buffer_size);
}
static DRIVER_ATTR_RO(fixed_buffer_size);

static ssize_t max_sg_segs_show(struct device_driver *ddp, char *buf)
{
	return scnprintf(buf, PAGE_SIZE, "%d\n", st_max_sg_segs);
}
static DRIVER_ATTR_RO(max_sg_segs);

static ssize_t version_show(struct device_driver *ddd, char *buf)
{
	return scnprintf(buf, PAGE_SIZE, "[%s]\n", verstr);
}
static DRIVER_ATTR_RO(version);

#if DEBUG
static ssize_t debug_flag_store(struct device_driver *ddp,
	const char *buf, size_t count)
{
/* We only care what the first byte of the data is the rest is unused.
 * if it's a '1' we turn on debug and if it's a '0' we disable it. All
 * other values have -EINVAL returned if they are passed in.
 */
	if (count > 0) {
		if (buf[0] == '0') {
			debugging = NO_DEBUG;
			return count;
		} else if (buf[0] == '1') {
			debugging = 1;
			return count;
		}
	}
	return -EINVAL;
}

static ssize_t debug_flag_show(struct device_driver *ddp, char *buf)
{
	return scnprintf(buf, PAGE_SIZE, "%d\n", debugging);
}
static DRIVER_ATTR_RW(debug_flag);
#endif

static struct attribute *st_drv_attrs[] = {
	&driver_attr_try_direct_io.attr,
	&driver_attr_fixed_buffer_size.attr,
	&driver_attr_max_sg_segs.attr,
	&driver_attr_version.attr,
#if DEBUG
	&driver_attr_debug_flag.attr,
#endif
	NULL,
};
ATTRIBUTE_GROUPS(st_drv);

/* The sysfs simple class interface */
static ssize_t
defined_show(struct device *dev, struct device_attribute *attr, char *buf)
{
	struct st_modedef *STm = dev_get_drvdata(dev);
	ssize_t l = 0;

	l = snprintf(buf, PAGE_SIZE, "%d\n", STm->defined);
	return l;
}
static DEVICE_ATTR_RO(defined);

static ssize_t
default_blksize_show(struct device *dev, struct device_attribute *attr,
		     char *buf)
{
	struct st_modedef *STm = dev_get_drvdata(dev);
	ssize_t l = 0;

	l = snprintf(buf, PAGE_SIZE, "%d\n", STm->default_blksize);
	return l;
}
static DEVICE_ATTR_RO(default_blksize);

static ssize_t
default_density_show(struct device *dev, struct device_attribute *attr,
		     char *buf)
{
	struct st_modedef *STm = dev_get_drvdata(dev);
	ssize_t l = 0;
	char *fmt;

	fmt = STm->default_density >= 0 ? "0x%02x\n" : "%d\n";
	l = snprintf(buf, PAGE_SIZE, fmt, STm->default_density);
	return l;
}
static DEVICE_ATTR_RO(default_density);

static ssize_t
default_compression_show(struct device *dev, struct device_attribute *attr,
			 char *buf)
{
	struct st_modedef *STm = dev_get_drvdata(dev);
	ssize_t l = 0;

	l = snprintf(buf, PAGE_SIZE, "%d\n", STm->default_compression - 1);
	return l;
}
static DEVICE_ATTR_RO(default_compression);

static ssize_t
options_show(struct device *dev, struct device_attribute *attr, char *buf)
{
	struct st_modedef *STm = dev_get_drvdata(dev);
	struct scsi_tape *STp = STm->tape;
	int options;
	ssize_t l = 0;

	options = STm->do_buffer_writes ? MT_ST_BUFFER_WRITES : 0;
	options |= STm->do_async_writes ? MT_ST_ASYNC_WRITES : 0;
	options |= STm->do_read_ahead ? MT_ST_READ_AHEAD : 0;
	DEB( options |= debugging ? MT_ST_DEBUGGING : 0 );
	options |= STp->two_fm ? MT_ST_TWO_FM : 0;
	options |= STp->fast_mteom ? MT_ST_FAST_MTEOM : 0;
	options |= STm->defaults_for_writes ? MT_ST_DEF_WRITES : 0;
	options |= STp->can_bsr ? MT_ST_CAN_BSR : 0;
	options |= STp->omit_blklims ? MT_ST_NO_BLKLIMS : 0;
	options |= STp->can_partitions ? MT_ST_CAN_PARTITIONS : 0;
	options |= STp->scsi2_logical ? MT_ST_SCSI2LOGICAL : 0;
	options |= STm->sysv ? MT_ST_SYSV : 0;
	options |= STp->immediate ? MT_ST_NOWAIT : 0;
	options |= STp->immediate_filemark ? MT_ST_NOWAIT_EOF : 0;
	options |= STp->sili ? MT_ST_SILI : 0;

	l = snprintf(buf, PAGE_SIZE, "0x%08x\n", options);
	return l;
}
static DEVICE_ATTR_RO(options);

/* Support for tape stats */

/**
 * read_cnt_show - return read count - count of reads made from tape drive
 * @dev: struct device
 * @attr: attribute structure
 * @buf: buffer to return formatted data in
 */
static ssize_t read_cnt_show(struct device *dev,
	struct device_attribute *attr, char *buf)
{
	struct st_modedef *STm = dev_get_drvdata(dev);

	return sprintf(buf, "%lld",
		       (long long)atomic64_read(&STm->tape->stats->read_cnt));
}
static DEVICE_ATTR_RO(read_cnt);

/**
 * read_byte_cnt_show - return read byte count - tape drives
 * may use blocks less than 512 bytes this gives the raw byte count of
 * of data read from the tape drive.
 * @dev: struct device
 * @attr: attribute structure
 * @buf: buffer to return formatted data in
 */
static ssize_t read_byte_cnt_show(struct device *dev,
	struct device_attribute *attr, char *buf)
{
	struct st_modedef *STm = dev_get_drvdata(dev);

	return sprintf(buf, "%lld",
		       (long long)atomic64_read(&STm->tape->stats->read_byte_cnt));
}
static DEVICE_ATTR_RO(read_byte_cnt);

/**
 * read_ns_show - return read ns - overall time spent waiting on reads in ns.
 * @dev: struct device
 * @attr: attribute structure
 * @buf: buffer to return formatted data in
 */
static ssize_t read_ns_show(struct device *dev,
	struct device_attribute *attr, char *buf)
{
	struct st_modedef *STm = dev_get_drvdata(dev);

	return sprintf(buf, "%lld",
		       (long long)atomic64_read(&STm->tape->stats->tot_read_time));
}
static DEVICE_ATTR_RO(read_ns);

/**
 * write_cnt_show - write count - number of user calls
 * to write(2) that have written data to tape.
 * @dev: struct device
 * @attr: attribute structure
 * @buf: buffer to return formatted data in
 */
static ssize_t write_cnt_show(struct device *dev,
	struct device_attribute *attr, char *buf)
{
	struct st_modedef *STm = dev_get_drvdata(dev);

	return sprintf(buf, "%lld",
		       (long long)atomic64_read(&STm->tape->stats->write_cnt));
}
static DEVICE_ATTR_RO(write_cnt);

/**
 * write_byte_cnt_show - write byte count - raw count of
 * bytes written to tape.
 * @dev: struct device
 * @attr: attribute structure
 * @buf: buffer to return formatted data in
 */
static ssize_t write_byte_cnt_show(struct device *dev,
	struct device_attribute *attr, char *buf)
{
	struct st_modedef *STm = dev_get_drvdata(dev);

	return sprintf(buf, "%lld",
		       (long long)atomic64_read(&STm->tape->stats->write_byte_cnt));
}
static DEVICE_ATTR_RO(write_byte_cnt);

/**
 * write_ns_show - write ns - number of nanoseconds waiting on write
 * requests to complete.
 * @dev: struct device
 * @attr: attribute structure
 * @buf: buffer to return formatted data in
 */
static ssize_t write_ns_show(struct device *dev,
	struct device_attribute *attr, char *buf)
{
	struct st_modedef *STm = dev_get_drvdata(dev);

	return sprintf(buf, "%lld",
		       (long long)atomic64_read(&STm->tape->stats->tot_write_time));
}
static DEVICE_ATTR_RO(write_ns);

/**
 * in_flight_show - number of I/Os currently in flight -
 * in most cases this will be either 0 or 1. It may be higher if someone
 * has also issued other SCSI commands such as via an ioctl.
 * @dev: struct device
 * @attr: attribute structure
 * @buf: buffer to return formatted data in
 */
static ssize_t in_flight_show(struct device *dev,
	struct device_attribute *attr, char *buf)
{
	struct st_modedef *STm = dev_get_drvdata(dev);

	return sprintf(buf, "%lld",
		       (long long)atomic64_read(&STm->tape->stats->in_flight));
}
static DEVICE_ATTR_RO(in_flight);

/**
 * io_ns_show - io wait ns - this is the number of ns spent
 * waiting on all I/O to complete. This includes tape movement commands
 * such as rewinding, seeking to end of file or tape, it also includes
 * read and write. To determine the time spent on tape movement
 * subtract the read and write ns from this value.
 * @dev: struct device
 * @attr: attribute structure
 * @buf: buffer to return formatted data in
 */
static ssize_t io_ns_show(struct device *dev,
	struct device_attribute *attr, char *buf)
{
	struct st_modedef *STm = dev_get_drvdata(dev);

	return sprintf(buf, "%lld",
		       (long long)atomic64_read(&STm->tape->stats->tot_io_time));
}
static DEVICE_ATTR_RO(io_ns);

/**
 * other_cnt_show - other io count - this is the number of
 * I/O requests other than read and write requests.
 * Typically these are tape movement requests but will include driver
 * tape movement. This includes only requests issued by the st driver.
 * @dev: struct device
 * @attr: attribute structure
 * @buf: buffer to return formatted data in
 */
static ssize_t other_cnt_show(struct device *dev,
	struct device_attribute *attr, char *buf)
{
	struct st_modedef *STm = dev_get_drvdata(dev);

	return sprintf(buf, "%lld",
		       (long long)atomic64_read(&STm->tape->stats->other_cnt));
}
static DEVICE_ATTR_RO(other_cnt);

/**
 * resid_cnt_show - A count of the number of times we get a residual
 * count - this should indicate someone issuing reads larger than the
 * block size on tape.
 * @dev: struct device
 * @attr: attribute structure
 * @buf: buffer to return formatted data in
 */
static ssize_t resid_cnt_show(struct device *dev,
	struct device_attribute *attr, char *buf)
{
	struct st_modedef *STm = dev_get_drvdata(dev);

	return sprintf(buf, "%lld",
		       (long long)atomic64_read(&STm->tape->stats->resid_cnt));
}
static DEVICE_ATTR_RO(resid_cnt);

static struct attribute *st_dev_attrs[] = {
	&dev_attr_defined.attr,
	&dev_attr_default_blksize.attr,
	&dev_attr_default_density.attr,
	&dev_attr_default_compression.attr,
	&dev_attr_options.attr,
	NULL,
};

static struct attribute *st_stats_attrs[] = {
	&dev_attr_read_cnt.attr,
	&dev_attr_read_byte_cnt.attr,
	&dev_attr_read_ns.attr,
	&dev_attr_write_cnt.attr,
	&dev_attr_write_byte_cnt.attr,
	&dev_attr_write_ns.attr,
	&dev_attr_in_flight.attr,
	&dev_attr_io_ns.attr,
	&dev_attr_other_cnt.attr,
	&dev_attr_resid_cnt.attr,
	NULL,
};

static struct attribute_group stats_group = {
	.name = "stats",
	.attrs = st_stats_attrs,
};

static struct attribute_group st_group = {
	.attrs = st_dev_attrs,
};

static const struct attribute_group *st_dev_groups[] = {
	&st_group,
	&stats_group,
	NULL,
};

/* The following functions may be useful for a larger audience. */
static int sgl_map_user_pages(struct st_buffer *STbp,
			      const unsigned int max_pages, unsigned long uaddr,
			      size_t count, int rw)
{
	unsigned long end = (uaddr + count + PAGE_SIZE - 1) >> PAGE_SHIFT;
	unsigned long start = uaddr >> PAGE_SHIFT;
	const int nr_pages = end - start;
	int res, i;
	struct page **pages;
	struct rq_map_data *mdata = &STbp->map_data;

	/* User attempted Overflow! */
	if ((uaddr + count) < uaddr)
		return -EINVAL;

	/* Too big */
        if (nr_pages > max_pages)
		return -ENOMEM;

	/* Hmm? */
	if (count == 0)
		return 0;

	pages = kmalloc_array(max_pages, sizeof(*pages), GFP_KERNEL);
	if (pages == NULL)
		return -ENOMEM;

        /* Try to fault in all of the necessary pages */
        /* rw==READ means read from drive, write into memory area */
	res = pin_user_pages_fast(uaddr, nr_pages, rw == READ ? FOLL_WRITE : 0,
				  pages);

	/* Errors and no page mapped should return here */
	if (res < nr_pages)
		goto out_unmap;

        for (i=0; i < nr_pages; i++) {
                /* FIXME: flush superflous for rw==READ,
                 * probably wrong function for rw==WRITE
                 */
		flush_dcache_page(pages[i]);
        }

	mdata->offset = uaddr & ~PAGE_MASK;
	STbp->mapped_pages = pages;

	return nr_pages;
 out_unmap:
	if (res > 0) {
		unpin_user_pages(pages, res);
		res = 0;
	}
	kfree(pages);
	return res;
}


/* And unmap them... */
static int sgl_unmap_user_pages(struct st_buffer *STbp,
				const unsigned int nr_pages, int dirtied)
{
	/* FIXME: cache flush missing for rw==READ */
	unpin_user_pages_dirty_lock(STbp->mapped_pages, nr_pages, dirtied);

	kfree(STbp->mapped_pages);
	STbp->mapped_pages = NULL;

	return 0;
}<|MERGE_RESOLUTION|>--- conflicted
+++ resolved
@@ -559,11 +559,7 @@
 		err = blk_rq_map_user(req->q, req, mdata, NULL, bufflen,
 				      GFP_KERNEL);
 		if (err) {
-<<<<<<< HEAD
-			blk_put_request(req);
-=======
 			blk_mq_free_request(req);
->>>>>>> df0cc57e
 			return err;
 		}
 	}
