/*
 * udlfb.c -- Framebuffer driver for DisplayLink USB controller
 *
 * Copyright (C) 2009 Roberto De Ioris <roberto@unbit.it>
 * Copyright (C) 2009 Jaya Kumar <jayakumar.lkml@gmail.com>
 * Copyright (C) 2009 Bernie Thompson <bernie@plugable.com>
 *
 * This file is subject to the terms and conditions of the GNU General Public
 * License v2. See the file COPYING in the main directory of this archive for
 * more details.
 *
 * Layout is based on skeletonfb by James Simmons and Geert Uytterhoeven,
 * usb-skeleton by GregKH.
 *
 * Device-specific portions based on information from Displaylink, with work
 * from Florian Echtler, Henrik Bjerregaard Pedersen, and others.
 */

#include <linux/module.h>
#include <linux/kernel.h>
#include <linux/init.h>
#include <linux/usb.h>
#include <linux/uaccess.h>
#include <linux/mm.h>
#include <linux/fb.h>
#include <linux/vmalloc.h>
#include <linux/slab.h>
#include <linux/prefetch.h>
#include <linux/delay.h>
#include <video/udlfb.h>
#include "edid.h"

static const struct fb_fix_screeninfo dlfb_fix = {
	.id =           "udlfb",
	.type =         FB_TYPE_PACKED_PIXELS,
	.visual =       FB_VISUAL_TRUECOLOR,
	.xpanstep =     0,
	.ypanstep =     0,
	.ywrapstep =    0,
	.accel =        FB_ACCEL_NONE,
};

static const u32 udlfb_info_flags = FBINFO_DEFAULT | FBINFO_READS_FAST |
		FBINFO_VIRTFB |
		FBINFO_HWACCEL_IMAGEBLIT | FBINFO_HWACCEL_FILLRECT |
		FBINFO_HWACCEL_COPYAREA | FBINFO_MISC_ALWAYS_SETPAR;

/*
 * There are many DisplayLink-based graphics products, all with unique PIDs.
 * So we match on DisplayLink's VID + Vendor-Defined Interface Class (0xff)
 * We also require a match on SubClass (0x00) and Protocol (0x00),
 * which is compatible with all known USB 2.0 era graphics chips and firmware,
 * but allows DisplayLink to increment those for any future incompatible chips
 */
static const struct usb_device_id id_table[] = {
	{.idVendor = 0x17e9,
	 .bInterfaceClass = 0xff,
	 .bInterfaceSubClass = 0x00,
	 .bInterfaceProtocol = 0x00,
	 .match_flags = USB_DEVICE_ID_MATCH_VENDOR |
		USB_DEVICE_ID_MATCH_INT_CLASS |
		USB_DEVICE_ID_MATCH_INT_SUBCLASS |
		USB_DEVICE_ID_MATCH_INT_PROTOCOL,
	},
	{},
};
MODULE_DEVICE_TABLE(usb, id_table);

/* module options */
static bool console = 1; /* Allow fbcon to open framebuffer */
static bool fb_defio = 1;  /* Detect mmap writes using page faults */
static bool shadow = 1; /* Optionally disable shadow framebuffer */
static int pixel_limit; /* Optionally force a pixel resolution limit */

/* dlfb keeps a list of urbs for efficient bulk transfers */
static void dlfb_urb_completion(struct urb *urb);
static struct urb *dlfb_get_urb(struct dlfb_data *dlfb);
static int dlfb_submit_urb(struct dlfb_data *dlfb, struct urb * urb, size_t len);
static int dlfb_alloc_urb_list(struct dlfb_data *dlfb, int count, size_t size);
static void dlfb_free_urb_list(struct dlfb_data *dlfb);

/*
 * All DisplayLink bulk operations start with 0xAF, followed by specific code
 * All operations are written to buffers which then later get sent to device
 */
static char *dlfb_set_register(char *buf, u8 reg, u8 val)
{
	*buf++ = 0xAF;
	*buf++ = 0x20;
	*buf++ = reg;
	*buf++ = val;
	return buf;
}

static char *dlfb_vidreg_lock(char *buf)
{
	return dlfb_set_register(buf, 0xFF, 0x00);
}

static char *dlfb_vidreg_unlock(char *buf)
{
	return dlfb_set_register(buf, 0xFF, 0xFF);
}

/*
 * Map FB_BLANK_* to DisplayLink register
 * DLReg FB_BLANK_*
 * ----- -----------------------------
 *  0x00 FB_BLANK_UNBLANK (0)
 *  0x01 FB_BLANK (1)
 *  0x03 FB_BLANK_VSYNC_SUSPEND (2)
 *  0x05 FB_BLANK_HSYNC_SUSPEND (3)
 *  0x07 FB_BLANK_POWERDOWN (4) Note: requires modeset to come back
 */
static char *dlfb_blanking(char *buf, int fb_blank)
{
	u8 reg;

	switch (fb_blank) {
	case FB_BLANK_POWERDOWN:
		reg = 0x07;
		break;
	case FB_BLANK_HSYNC_SUSPEND:
		reg = 0x05;
		break;
	case FB_BLANK_VSYNC_SUSPEND:
		reg = 0x03;
		break;
	case FB_BLANK_NORMAL:
		reg = 0x01;
		break;
	default:
		reg = 0x00;
	}

	buf = dlfb_set_register(buf, 0x1F, reg);

	return buf;
}

static char *dlfb_set_color_depth(char *buf, u8 selection)
{
	return dlfb_set_register(buf, 0x00, selection);
}

static char *dlfb_set_base16bpp(char *wrptr, u32 base)
{
	/* the base pointer is 16 bits wide, 0x20 is hi byte. */
	wrptr = dlfb_set_register(wrptr, 0x20, base >> 16);
	wrptr = dlfb_set_register(wrptr, 0x21, base >> 8);
	return dlfb_set_register(wrptr, 0x22, base);
}

/*
 * DisplayLink HW has separate 16bpp and 8bpp framebuffers.
 * In 24bpp modes, the low 323 RGB bits go in the 8bpp framebuffer
 */
static char *dlfb_set_base8bpp(char *wrptr, u32 base)
{
	wrptr = dlfb_set_register(wrptr, 0x26, base >> 16);
	wrptr = dlfb_set_register(wrptr, 0x27, base >> 8);
	return dlfb_set_register(wrptr, 0x28, base);
}

static char *dlfb_set_register_16(char *wrptr, u8 reg, u16 value)
{
	wrptr = dlfb_set_register(wrptr, reg, value >> 8);
	return dlfb_set_register(wrptr, reg+1, value);
}

/*
 * This is kind of weird because the controller takes some
 * register values in a different byte order than other registers.
 */
static char *dlfb_set_register_16be(char *wrptr, u8 reg, u16 value)
{
	wrptr = dlfb_set_register(wrptr, reg, value);
	return dlfb_set_register(wrptr, reg+1, value >> 8);
}

/*
 * LFSR is linear feedback shift register. The reason we have this is
 * because the display controller needs to minimize the clock depth of
 * various counters used in the display path. So this code reverses the
 * provided value into the lfsr16 value by counting backwards to get
 * the value that needs to be set in the hardware comparator to get the
 * same actual count. This makes sense once you read above a couple of
 * times and think about it from a hardware perspective.
 */
static u16 dlfb_lfsr16(u16 actual_count)
{
	u32 lv = 0xFFFF; /* This is the lfsr value that the hw starts with */

	while (actual_count--) {
		lv =	 ((lv << 1) |
			(((lv >> 15) ^ (lv >> 4) ^ (lv >> 2) ^ (lv >> 1)) & 1))
			& 0xFFFF;
	}

	return (u16) lv;
}

/*
 * This does LFSR conversion on the value that is to be written.
 * See LFSR explanation above for more detail.
 */
static char *dlfb_set_register_lfsr16(char *wrptr, u8 reg, u16 value)
{
	return dlfb_set_register_16(wrptr, reg, dlfb_lfsr16(value));
}

/*
 * This takes a standard fbdev screeninfo struct and all of its monitor mode
 * details and converts them into the DisplayLink equivalent register commands.
 */
static char *dlfb_set_vid_cmds(char *wrptr, struct fb_var_screeninfo *var)
{
	u16 xds, yds;
	u16 xde, yde;
	u16 yec;

	/* x display start */
	xds = var->left_margin + var->hsync_len;
	wrptr = dlfb_set_register_lfsr16(wrptr, 0x01, xds);
	/* x display end */
	xde = xds + var->xres;
	wrptr = dlfb_set_register_lfsr16(wrptr, 0x03, xde);

	/* y display start */
	yds = var->upper_margin + var->vsync_len;
	wrptr = dlfb_set_register_lfsr16(wrptr, 0x05, yds);
	/* y display end */
	yde = yds + var->yres;
	wrptr = dlfb_set_register_lfsr16(wrptr, 0x07, yde);

	/* x end count is active + blanking - 1 */
	wrptr = dlfb_set_register_lfsr16(wrptr, 0x09,
			xde + var->right_margin - 1);

	/* libdlo hardcodes hsync start to 1 */
	wrptr = dlfb_set_register_lfsr16(wrptr, 0x0B, 1);

	/* hsync end is width of sync pulse + 1 */
	wrptr = dlfb_set_register_lfsr16(wrptr, 0x0D, var->hsync_len + 1);

	/* hpixels is active pixels */
	wrptr = dlfb_set_register_16(wrptr, 0x0F, var->xres);

	/* yendcount is vertical active + vertical blanking */
	yec = var->yres + var->upper_margin + var->lower_margin +
			var->vsync_len;
	wrptr = dlfb_set_register_lfsr16(wrptr, 0x11, yec);

	/* libdlo hardcodes vsync start to 0 */
	wrptr = dlfb_set_register_lfsr16(wrptr, 0x13, 0);

	/* vsync end is width of vsync pulse */
	wrptr = dlfb_set_register_lfsr16(wrptr, 0x15, var->vsync_len);

	/* vpixels is active pixels */
	wrptr = dlfb_set_register_16(wrptr, 0x17, var->yres);

	/* convert picoseconds to 5kHz multiple for pclk5k = x * 1E12/5k */
	wrptr = dlfb_set_register_16be(wrptr, 0x1B,
			200*1000*1000/var->pixclock);

	return wrptr;
}

/*
 * This takes a standard fbdev screeninfo struct that was fetched or prepared
 * and then generates the appropriate command sequence that then drives the
 * display controller.
 */
static int dlfb_set_video_mode(struct dlfb_data *dlfb,
				struct fb_var_screeninfo *var)
{
	char *buf;
	char *wrptr;
	int retval;
	int writesize;
	struct urb *urb;

	if (!atomic_read(&dlfb->usb_active))
		return -EPERM;

	urb = dlfb_get_urb(dlfb);
	if (!urb)
		return -ENOMEM;

	buf = (char *) urb->transfer_buffer;

	/*
	* This first section has to do with setting the base address on the
	* controller * associated with the display. There are 2 base
	* pointers, currently, we only * use the 16 bpp segment.
	*/
	wrptr = dlfb_vidreg_lock(buf);
	wrptr = dlfb_set_color_depth(wrptr, 0x00);
	/* set base for 16bpp segment to 0 */
	wrptr = dlfb_set_base16bpp(wrptr, 0);
	/* set base for 8bpp segment to end of fb */
	wrptr = dlfb_set_base8bpp(wrptr, dlfb->info->fix.smem_len);

	wrptr = dlfb_set_vid_cmds(wrptr, var);
	wrptr = dlfb_blanking(wrptr, FB_BLANK_UNBLANK);
	wrptr = dlfb_vidreg_unlock(wrptr);

	writesize = wrptr - buf;

	retval = dlfb_submit_urb(dlfb, urb, writesize);

	dlfb->blank_mode = FB_BLANK_UNBLANK;

	return retval;
}

static int dlfb_ops_mmap(struct fb_info *info, struct vm_area_struct *vma)
{
	unsigned long start = vma->vm_start;
	unsigned long size = vma->vm_end - vma->vm_start;
	unsigned long offset = vma->vm_pgoff << PAGE_SHIFT;
	unsigned long page, pos;

	if (vma->vm_pgoff > (~0UL >> PAGE_SHIFT))
		return -EINVAL;
	if (size > info->fix.smem_len)
		return -EINVAL;
	if (offset > info->fix.smem_len - size)
		return -EINVAL;

	pos = (unsigned long)info->fix.smem_start + offset;

	dev_dbg(info->dev, "mmap() framebuffer addr:%lu size:%lu\n",
		pos, size);

	while (size > 0) {
		page = vmalloc_to_pfn((void *)pos);
		if (remap_pfn_range(vma, start, page, PAGE_SIZE, PAGE_SHARED))
			return -EAGAIN;

		start += PAGE_SIZE;
		pos += PAGE_SIZE;
		if (size > PAGE_SIZE)
			size -= PAGE_SIZE;
		else
			size = 0;
	}

	return 0;
}

/*
 * Trims identical data from front and back of line
 * Sets new front buffer address and width
 * And returns byte count of identical pixels
 * Assumes CPU natural alignment (unsigned long)
 * for back and front buffer ptrs and width
 */
static int dlfb_trim_hline(const u8 *bback, const u8 **bfront, int *width_bytes)
{
	int j, k;
	const unsigned long *back = (const unsigned long *) bback;
	const unsigned long *front = (const unsigned long *) *bfront;
	const int width = *width_bytes / sizeof(unsigned long);
	int identical = width;
	int start = width;
	int end = width;

	prefetch((void *) front);
	prefetch((void *) back);

	for (j = 0; j < width; j++) {
		if (back[j] != front[j]) {
			start = j;
			break;
		}
	}

	for (k = width - 1; k > j; k--) {
		if (back[k] != front[k]) {
			end = k+1;
			break;
		}
	}

	identical = start + (width - end);
	*bfront = (u8 *) &front[start];
	*width_bytes = (end - start) * sizeof(unsigned long);

	return identical * sizeof(unsigned long);
}

/*
 * Render a command stream for an encoded horizontal line segment of pixels.
 *
 * A command buffer holds several commands.
 * It always begins with a fresh command header
 * (the protocol doesn't require this, but we enforce it to allow
 * multiple buffers to be potentially encoded and sent in parallel).
 * A single command encodes one contiguous horizontal line of pixels
 *
 * The function relies on the client to do all allocation, so that
 * rendering can be done directly to output buffers (e.g. USB URBs).
 * The function fills the supplied command buffer, providing information
 * on where it left off, so the client may call in again with additional
 * buffers if the line will take several buffers to complete.
 *
 * A single command can transmit a maximum of 256 pixels,
 * regardless of the compression ratio (protocol design limit).
 * To the hardware, 0 for a size byte means 256
 *
 * Rather than 256 pixel commands which are either rl or raw encoded,
 * the rlx command simply assumes alternating raw and rl spans within one cmd.
 * This has a slightly larger header overhead, but produces more even results.
 * It also processes all data (read and write) in a single pass.
 * Performance benchmarks of common cases show it having just slightly better
 * compression than 256 pixel raw or rle commands, with similar CPU consumpion.
 * But for very rl friendly data, will compress not quite as well.
 */
static void dlfb_compress_hline(
	const uint16_t **pixel_start_ptr,
	const uint16_t *const pixel_end,
	uint32_t *device_address_ptr,
	uint8_t **command_buffer_ptr,
	const uint8_t *const cmd_buffer_end)
{
	const uint16_t *pixel = *pixel_start_ptr;
	uint32_t dev_addr  = *device_address_ptr;
	uint8_t *cmd = *command_buffer_ptr;
	const int bpp = 2;

	while ((pixel_end > pixel) &&
	       (cmd_buffer_end - MIN_RLX_CMD_BYTES > cmd)) {
		uint8_t *raw_pixels_count_byte = NULL;
		uint8_t *cmd_pixels_count_byte = NULL;
		const uint16_t *raw_pixel_start = NULL;
		const uint16_t *cmd_pixel_start, *cmd_pixel_end = NULL;

		prefetchw((void *) cmd); /* pull in one cache line at least */

		*cmd++ = 0xAF;
		*cmd++ = 0x6B;
		*cmd++ = (uint8_t) ((dev_addr >> 16) & 0xFF);
		*cmd++ = (uint8_t) ((dev_addr >> 8) & 0xFF);
		*cmd++ = (uint8_t) ((dev_addr) & 0xFF);

		cmd_pixels_count_byte = cmd++; /*  we'll know this later */
		cmd_pixel_start = pixel;

		raw_pixels_count_byte = cmd++; /*  we'll know this later */
		raw_pixel_start = pixel;

		cmd_pixel_end = pixel + min(MAX_CMD_PIXELS + 1,
			min((int)(pixel_end - pixel),
			    (int)(cmd_buffer_end - cmd) / bpp));

		prefetch_range((void *) pixel, (cmd_pixel_end - pixel) * bpp);

		while (pixel < cmd_pixel_end) {
			const uint16_t * const repeating_pixel = pixel;

			*(uint16_t *)cmd = cpu_to_be16p(pixel);
			cmd += 2;
			pixel++;

			if (unlikely((pixel < cmd_pixel_end) &&
				     (*pixel == *repeating_pixel))) {
				/* go back and fill in raw pixel count */
				*raw_pixels_count_byte = ((repeating_pixel -
						raw_pixel_start) + 1) & 0xFF;

				while ((pixel < cmd_pixel_end)
				       && (*pixel == *repeating_pixel)) {
					pixel++;
				}

				/* immediately after raw data is repeat byte */
				*cmd++ = ((pixel - repeating_pixel) - 1) & 0xFF;

				/* Then start another raw pixel span */
				raw_pixel_start = pixel;
				raw_pixels_count_byte = cmd++;
			}
		}

		if (pixel > raw_pixel_start) {
			/* finalize last RAW span */
			*raw_pixels_count_byte = (pixel-raw_pixel_start) & 0xFF;
		}

		*cmd_pixels_count_byte = (pixel - cmd_pixel_start) & 0xFF;
		dev_addr += (pixel - cmd_pixel_start) * bpp;
	}

	if (cmd_buffer_end <= MIN_RLX_CMD_BYTES + cmd) {
		/* Fill leftover bytes with no-ops */
		if (cmd_buffer_end > cmd)
			memset(cmd, 0xAF, cmd_buffer_end - cmd);
		cmd = (uint8_t *) cmd_buffer_end;
	}

	*command_buffer_ptr = cmd;
	*pixel_start_ptr = pixel;
	*device_address_ptr = dev_addr;
}

/*
 * There are 3 copies of every pixel: The front buffer that the fbdev
 * client renders to, the actual framebuffer across the USB bus in hardware
 * (that we can only write to, slowly, and can never read), and (optionally)
 * our shadow copy that tracks what's been sent to that hardware buffer.
 */
static int dlfb_render_hline(struct dlfb_data *dlfb, struct urb **urb_ptr,
			      const char *front, char **urb_buf_ptr,
			      u32 byte_offset, u32 byte_width,
			      int *ident_ptr, int *sent_ptr)
{
	const u8 *line_start, *line_end, *next_pixel;
	u32 dev_addr = dlfb->base16 + byte_offset;
	struct urb *urb = *urb_ptr;
	u8 *cmd = *urb_buf_ptr;
	u8 *cmd_end = (u8 *) urb->transfer_buffer + urb->transfer_buffer_length;

	line_start = (u8 *) (front + byte_offset);
	next_pixel = line_start;
	line_end = next_pixel + byte_width;

	if (dlfb->backing_buffer) {
		int offset;
		const u8 *back_start = (u8 *) (dlfb->backing_buffer
						+ byte_offset);

		*ident_ptr += dlfb_trim_hline(back_start, &next_pixel,
			&byte_width);

		offset = next_pixel - line_start;
		line_end = next_pixel + byte_width;
		dev_addr += offset;
		back_start += offset;
		line_start += offset;

		memcpy((char *)back_start, (char *) line_start,
		       byte_width);
	}

	while (next_pixel < line_end) {

		dlfb_compress_hline((const uint16_t **) &next_pixel,
			     (const uint16_t *) line_end, &dev_addr,
			(u8 **) &cmd, (u8 *) cmd_end);

		if (cmd >= cmd_end) {
			int len = cmd - (u8 *) urb->transfer_buffer;
			if (dlfb_submit_urb(dlfb, urb, len))
				return 1; /* lost pixels is set */
			*sent_ptr += len;
			urb = dlfb_get_urb(dlfb);
			if (!urb)
				return 1; /* lost_pixels is set */
			*urb_ptr = urb;
			cmd = urb->transfer_buffer;
			cmd_end = &cmd[urb->transfer_buffer_length];
		}
	}

	*urb_buf_ptr = cmd;

	return 0;
}

static int dlfb_handle_damage(struct dlfb_data *dlfb, int x, int y,
	       int width, int height, char *data)
{
	int i, ret;
	char *cmd;
	cycles_t start_cycles, end_cycles;
	int bytes_sent = 0;
	int bytes_identical = 0;
	struct urb *urb;
	int aligned_x;

	start_cycles = get_cycles();

	aligned_x = DL_ALIGN_DOWN(x, sizeof(unsigned long));
	width = DL_ALIGN_UP(width + (x-aligned_x), sizeof(unsigned long));
	x = aligned_x;

	if ((width <= 0) ||
	    (x + width > dlfb->info->var.xres) ||
	    (y + height > dlfb->info->var.yres))
		return -EINVAL;

	if (!atomic_read(&dlfb->usb_active))
		return 0;

	urb = dlfb_get_urb(dlfb);
	if (!urb)
		return 0;
	cmd = urb->transfer_buffer;

	for (i = y; i < y + height ; i++) {
		const int line_offset = dlfb->info->fix.line_length * i;
		const int byte_offset = line_offset + (x * BPP);

		if (dlfb_render_hline(dlfb, &urb,
				      (char *) dlfb->info->fix.smem_start,
				      &cmd, byte_offset, width * BPP,
				      &bytes_identical, &bytes_sent))
			goto error;
	}

	if (cmd > (char *) urb->transfer_buffer) {
		/* Send partial buffer remaining before exiting */
		int len = cmd - (char *) urb->transfer_buffer;
		ret = dlfb_submit_urb(dlfb, urb, len);
		bytes_sent += len;
	} else
		dlfb_urb_completion(urb);

error:
	atomic_add(bytes_sent, &dlfb->bytes_sent);
	atomic_add(bytes_identical, &dlfb->bytes_identical);
	atomic_add(width*height*2, &dlfb->bytes_rendered);
	end_cycles = get_cycles();
	atomic_add(((unsigned int) ((end_cycles - start_cycles)
		    >> 10)), /* Kcycles */
		   &dlfb->cpu_kcycles_used);

	return 0;
}

/*
 * Path triggered by usermode clients who write to filesystem
 * e.g. cat filename > /dev/fb1
 * Not used by X Windows or text-mode console. But useful for testing.
 * Slow because of extra copy and we must assume all pixels dirty.
 */
static ssize_t dlfb_ops_write(struct fb_info *info, const char __user *buf,
			  size_t count, loff_t *ppos)
{
	ssize_t result;
	struct dlfb_data *dlfb = info->par;
	u32 offset = (u32) *ppos;

	result = fb_sys_write(info, buf, count, ppos);

	if (result > 0) {
		int start = max((int)(offset / info->fix.line_length), 0);
		int lines = min((u32)((result / info->fix.line_length) + 1),
				(u32)info->var.yres);

		dlfb_handle_damage(dlfb, 0, start, info->var.xres,
			lines, info->screen_base);
	}

	return result;
}

/* hardware has native COPY command (see libdlo), but not worth it for fbcon */
static void dlfb_ops_copyarea(struct fb_info *info,
				const struct fb_copyarea *area)
{

	struct dlfb_data *dlfb = info->par;

	sys_copyarea(info, area);

	dlfb_handle_damage(dlfb, area->dx, area->dy,
			area->width, area->height, info->screen_base);
}

static void dlfb_ops_imageblit(struct fb_info *info,
				const struct fb_image *image)
{
	struct dlfb_data *dlfb = info->par;

	sys_imageblit(info, image);

	dlfb_handle_damage(dlfb, image->dx, image->dy,
			image->width, image->height, info->screen_base);
}

static void dlfb_ops_fillrect(struct fb_info *info,
			  const struct fb_fillrect *rect)
{
	struct dlfb_data *dlfb = info->par;

	sys_fillrect(info, rect);

	dlfb_handle_damage(dlfb, rect->dx, rect->dy, rect->width,
			      rect->height, info->screen_base);
}

/*
 * NOTE: fb_defio.c is holding info->fbdefio.mutex
 *   Touching ANY framebuffer memory that triggers a page fault
 *   in fb_defio will cause a deadlock, when it also tries to
 *   grab the same mutex.
 */
static void dlfb_dpy_deferred_io(struct fb_info *info,
				struct list_head *pagelist)
{
	struct page *cur;
	struct fb_deferred_io *fbdefio = info->fbdefio;
	struct dlfb_data *dlfb = info->par;
	struct urb *urb;
	char *cmd;
	cycles_t start_cycles, end_cycles;
	int bytes_sent = 0;
	int bytes_identical = 0;
	int bytes_rendered = 0;

	if (!fb_defio)
		return;

	if (!atomic_read(&dlfb->usb_active))
		return;

	start_cycles = get_cycles();

	urb = dlfb_get_urb(dlfb);
	if (!urb)
		return;

	cmd = urb->transfer_buffer;

	/* walk the written page list and render each to device */
	list_for_each_entry(cur, &fbdefio->pagelist, lru) {

		if (dlfb_render_hline(dlfb, &urb, (char *) info->fix.smem_start,
				  &cmd, cur->index << PAGE_SHIFT,
				  PAGE_SIZE, &bytes_identical, &bytes_sent))
			goto error;
		bytes_rendered += PAGE_SIZE;
	}

	if (cmd > (char *) urb->transfer_buffer) {
		/* Send partial buffer remaining before exiting */
		int len = cmd - (char *) urb->transfer_buffer;
		dlfb_submit_urb(dlfb, urb, len);
		bytes_sent += len;
	} else
		dlfb_urb_completion(urb);

error:
	atomic_add(bytes_sent, &dlfb->bytes_sent);
	atomic_add(bytes_identical, &dlfb->bytes_identical);
	atomic_add(bytes_rendered, &dlfb->bytes_rendered);
	end_cycles = get_cycles();
	atomic_add(((unsigned int) ((end_cycles - start_cycles)
		    >> 10)), /* Kcycles */
		   &dlfb->cpu_kcycles_used);
}

static int dlfb_get_edid(struct dlfb_data *dlfb, char *edid, int len)
{
	int i, ret;
	char *rbuf;

	rbuf = kmalloc(2, GFP_KERNEL);
	if (!rbuf)
		return 0;

	for (i = 0; i < len; i++) {
<<<<<<< HEAD
		ret = usb_control_msg(dev->udev,
				      usb_rcvctrlpipe(dev->udev, 0), 0x02,
				      (0x80 | (0x02 << 5)), i << 8, 0xA1,
				      rbuf, 2, USB_CTRL_GET_TIMEOUT);
		if (ret < 2) {
			pr_err("Read EDID byte %d failed: %d\n", i, ret);
=======
		ret = usb_control_msg(dlfb->udev,
				      usb_rcvctrlpipe(dlfb->udev, 0), 0x02,
				      (0x80 | (0x02 << 5)), i << 8, 0xA1,
				      rbuf, 2, USB_CTRL_GET_TIMEOUT);
		if (ret < 2) {
			dev_err(&dlfb->udev->dev,
				"Read EDID byte %d failed: %d\n", i, ret);
>>>>>>> 661e50bc
			i--;
			break;
		}
		edid[i] = rbuf[1];
	}

	kfree(rbuf);

	return i;
}

static int dlfb_ops_ioctl(struct fb_info *info, unsigned int cmd,
				unsigned long arg)
{

	struct dlfb_data *dlfb = info->par;

	if (!atomic_read(&dlfb->usb_active))
		return 0;

	/* TODO: Update X server to get this from sysfs instead */
	if (cmd == DLFB_IOCTL_RETURN_EDID) {
		void __user *edid = (void __user *)arg;
		if (copy_to_user(edid, dlfb->edid, dlfb->edid_size))
			return -EFAULT;
		return 0;
	}

	/* TODO: Help propose a standard fb.h ioctl to report mmap damage */
	if (cmd == DLFB_IOCTL_REPORT_DAMAGE) {
		struct dloarea area;

		if (copy_from_user(&area, (void __user *)arg,
				  sizeof(struct dloarea)))
			return -EFAULT;

		/*
		 * If we have a damage-aware client, turn fb_defio "off"
		 * To avoid perf imact of unnecessary page fault handling.
		 * Done by resetting the delay for this fb_info to a very
		 * long period. Pages will become writable and stay that way.
		 * Reset to normal value when all clients have closed this fb.
		 */
		if (info->fbdefio)
			info->fbdefio->delay = DL_DEFIO_WRITE_DISABLE;

		if (area.x < 0)
			area.x = 0;

		if (area.x > info->var.xres)
			area.x = info->var.xres;

		if (area.y < 0)
			area.y = 0;

		if (area.y > info->var.yres)
			area.y = info->var.yres;

		dlfb_handle_damage(dlfb, area.x, area.y, area.w, area.h,
			   info->screen_base);
	}

	return 0;
}

/* taken from vesafb */
static int
dlfb_ops_setcolreg(unsigned regno, unsigned red, unsigned green,
	       unsigned blue, unsigned transp, struct fb_info *info)
{
	int err = 0;

	if (regno >= info->cmap.len)
		return 1;

	if (regno < 16) {
		if (info->var.red.offset == 10) {
			/* 1:5:5:5 */
			((u32 *) (info->pseudo_palette))[regno] =
			    ((red & 0xf800) >> 1) |
			    ((green & 0xf800) >> 6) | ((blue & 0xf800) >> 11);
		} else {
			/* 0:5:6:5 */
			((u32 *) (info->pseudo_palette))[regno] =
			    ((red & 0xf800)) |
			    ((green & 0xfc00) >> 5) | ((blue & 0xf800) >> 11);
		}
	}

	return err;
}

/*
 * It's common for several clients to have framebuffer open simultaneously.
 * e.g. both fbcon and X. Makes things interesting.
 * Assumes caller is holding info->lock (for open and release at least)
 */
static int dlfb_ops_open(struct fb_info *info, int user)
{
	struct dlfb_data *dlfb = info->par;

	/*
	 * fbcon aggressively connects to first framebuffer it finds,
	 * preventing other clients (X) from working properly. Usually
	 * not what the user wants. Fail by default with option to enable.
	 */
	if ((user == 0) && (!console))
		return -EBUSY;

	/* If the USB device is gone, we don't accept new opens */
	if (dlfb->virtualized)
		return -ENODEV;

	dlfb->fb_count++;

	kref_get(&dlfb->kref);

	if (fb_defio && (info->fbdefio == NULL)) {
		/* enable defio at last moment if not disabled by client */

		struct fb_deferred_io *fbdefio;

		fbdefio = kzalloc(sizeof(struct fb_deferred_io), GFP_KERNEL);

		if (fbdefio) {
			fbdefio->delay = DL_DEFIO_WRITE_DELAY;
			fbdefio->deferred_io = dlfb_dpy_deferred_io;
		}

		info->fbdefio = fbdefio;
		fb_deferred_io_init(info);
	}

	dev_dbg(info->dev, "open, user=%d fb_info=%p count=%d\n",
		user, info, dlfb->fb_count);

	return 0;
}

/*
 * Called when all client interfaces to start transactions have been disabled,
 * and all references to our device instance (dlfb_data) are released.
 * Every transaction must have a reference, so we know are fully spun down
 */
static void dlfb_free(struct kref *kref)
{
	struct dlfb_data *dlfb = container_of(kref, struct dlfb_data, kref);

	vfree(dlfb->backing_buffer);
	kfree(dlfb->edid);
	kfree(dlfb);
}

static void dlfb_release_urb_work(struct work_struct *work)
{
	struct urb_node *unode = container_of(work, struct urb_node,
					      release_urb_work.work);

	up(&unode->dlfb->urbs.limit_sem);
}

static void dlfb_free_framebuffer(struct dlfb_data *dlfb)
{
	struct fb_info *info = dlfb->info;

	if (info) {
		unregister_framebuffer(info);

		if (info->cmap.len != 0)
			fb_dealloc_cmap(&info->cmap);
		if (info->monspecs.modedb)
			fb_destroy_modedb(info->monspecs.modedb);
		vfree(info->screen_base);

		fb_destroy_modelist(&info->modelist);

		dlfb->info = NULL;

		/* Assume info structure is freed after this point */
		framebuffer_release(info);
	}

	/* ref taken in probe() as part of registering framebfufer */
	kref_put(&dlfb->kref, dlfb_free);
}

static void dlfb_free_framebuffer_work(struct work_struct *work)
{
	struct dlfb_data *dlfb = container_of(work, struct dlfb_data,
					     free_framebuffer_work.work);
	dlfb_free_framebuffer(dlfb);
}
/*
 * Assumes caller is holding info->lock mutex (for open and release at least)
 */
static int dlfb_ops_release(struct fb_info *info, int user)
{
	struct dlfb_data *dlfb = info->par;

	dlfb->fb_count--;

	/* We can't free fb_info here - fbmem will touch it when we return */
	if (dlfb->virtualized && (dlfb->fb_count == 0))
		schedule_delayed_work(&dlfb->free_framebuffer_work, HZ);

	if ((dlfb->fb_count == 0) && (info->fbdefio)) {
		fb_deferred_io_cleanup(info);
		kfree(info->fbdefio);
		info->fbdefio = NULL;
		info->fbops->fb_mmap = dlfb_ops_mmap;
	}

	dev_dbg(info->dev, "release, user=%d count=%d\n", user, dlfb->fb_count);

	kref_put(&dlfb->kref, dlfb_free);

	return 0;
}

/*
 * Check whether a video mode is supported by the DisplayLink chip
 * We start from monitor's modes, so don't need to filter that here
 */
static int dlfb_is_valid_mode(struct fb_videomode *mode, struct dlfb_data *dlfb)
{
	if (mode->xres * mode->yres > dlfb->sku_pixel_limit)
		return 0;

	return 1;
}

static void dlfb_var_color_format(struct fb_var_screeninfo *var)
{
	const struct fb_bitfield red = { 11, 5, 0 };
	const struct fb_bitfield green = { 5, 6, 0 };
	const struct fb_bitfield blue = { 0, 5, 0 };

	var->bits_per_pixel = 16;
	var->red = red;
	var->green = green;
	var->blue = blue;
}

static int dlfb_ops_check_var(struct fb_var_screeninfo *var,
				struct fb_info *info)
{
	struct fb_videomode mode;
	struct dlfb_data *dlfb = info->par;

	/* TODO: support dynamically changing framebuffer size */
	if ((var->xres * var->yres * 2) > info->fix.smem_len)
		return -EINVAL;

	/* set device-specific elements of var unrelated to mode */
	dlfb_var_color_format(var);

	fb_var_to_videomode(&mode, var);

	if (!dlfb_is_valid_mode(&mode, dlfb))
		return -EINVAL;

	return 0;
}

static int dlfb_ops_set_par(struct fb_info *info)
{
	struct dlfb_data *dlfb = info->par;
	int result;
	u16 *pix_framebuffer;
	int i;

	result = dlfb_set_video_mode(dlfb, &info->var);

	if ((result == 0) && (dlfb->fb_count == 0)) {

		/* paint greenscreen */

		pix_framebuffer = (u16 *) info->screen_base;
		for (i = 0; i < info->fix.smem_len / 2; i++)
			pix_framebuffer[i] = 0x37e6;

		dlfb_handle_damage(dlfb, 0, 0, info->var.xres, info->var.yres,
				   info->screen_base);
	}

	return result;
}

/* To fonzi the jukebox (e.g. make blanking changes take effect) */
static char *dlfb_dummy_render(char *buf)
{
	*buf++ = 0xAF;
	*buf++ = 0x6A; /* copy */
	*buf++ = 0x00; /* from address*/
	*buf++ = 0x00;
	*buf++ = 0x00;
	*buf++ = 0x01; /* one pixel */
	*buf++ = 0x00; /* to address */
	*buf++ = 0x00;
	*buf++ = 0x00;
	return buf;
}

/*
 * In order to come back from full DPMS off, we need to set the mode again
 */
static int dlfb_ops_blank(int blank_mode, struct fb_info *info)
{
	struct dlfb_data *dlfb = info->par;
	char *bufptr;
	struct urb *urb;

	dev_dbg(info->dev, "blank, mode %d --> %d\n",
		dlfb->blank_mode, blank_mode);

	if ((dlfb->blank_mode == FB_BLANK_POWERDOWN) &&
	    (blank_mode != FB_BLANK_POWERDOWN)) {

		/* returning from powerdown requires a fresh modeset */
		dlfb_set_video_mode(dlfb, &info->var);
	}

	urb = dlfb_get_urb(dlfb);
	if (!urb)
		return 0;

	bufptr = (char *) urb->transfer_buffer;
	bufptr = dlfb_vidreg_lock(bufptr);
	bufptr = dlfb_blanking(bufptr, blank_mode);
	bufptr = dlfb_vidreg_unlock(bufptr);

	/* seems like a render op is needed to have blank change take effect */
	bufptr = dlfb_dummy_render(bufptr);

	dlfb_submit_urb(dlfb, urb, bufptr -
			(char *) urb->transfer_buffer);

	dlfb->blank_mode = blank_mode;

	return 0;
}

static struct fb_ops dlfb_ops = {
	.owner = THIS_MODULE,
	.fb_read = fb_sys_read,
	.fb_write = dlfb_ops_write,
	.fb_setcolreg = dlfb_ops_setcolreg,
	.fb_fillrect = dlfb_ops_fillrect,
	.fb_copyarea = dlfb_ops_copyarea,
	.fb_imageblit = dlfb_ops_imageblit,
	.fb_mmap = dlfb_ops_mmap,
	.fb_ioctl = dlfb_ops_ioctl,
	.fb_open = dlfb_ops_open,
	.fb_release = dlfb_ops_release,
	.fb_blank = dlfb_ops_blank,
	.fb_check_var = dlfb_ops_check_var,
	.fb_set_par = dlfb_ops_set_par,
};


/*
 * Assumes &info->lock held by caller
 * Assumes no active clients have framebuffer open
 */
static int dlfb_realloc_framebuffer(struct dlfb_data *dlfb, struct fb_info *info)
{
	int retval = -ENOMEM;
	int old_len = info->fix.smem_len;
	int new_len;
	unsigned char *old_fb = info->screen_base;
	unsigned char *new_fb;
	unsigned char *new_back = NULL;

	new_len = info->fix.line_length * info->var.yres;

	if (PAGE_ALIGN(new_len) > old_len) {
		/*
		 * Alloc system memory for virtual framebuffer
		 */
		new_fb = vmalloc(new_len);
		if (!new_fb) {
			dev_err(info->dev, "Virtual framebuffer alloc failed\n");
			goto error;
		}

		if (info->screen_base) {
			memcpy(new_fb, old_fb, old_len);
			vfree(info->screen_base);
		}

		info->screen_base = new_fb;
		info->fix.smem_len = PAGE_ALIGN(new_len);
		info->fix.smem_start = (unsigned long) new_fb;
		info->flags = udlfb_info_flags;

		/*
		 * Second framebuffer copy to mirror the framebuffer state
		 * on the physical USB device. We can function without this.
		 * But with imperfect damage info we may send pixels over USB
		 * that were, in fact, unchanged - wasting limited USB bandwidth
		 */
		if (shadow)
			new_back = vzalloc(new_len);
		if (!new_back)
			dev_info(info->dev,
				 "No shadow/backing buffer allocated\n");
		else {
			vfree(dlfb->backing_buffer);
			dlfb->backing_buffer = new_back;
		}
	}

	retval = 0;

error:
	return retval;
}

/*
 * 1) Get EDID from hw, or use sw default
 * 2) Parse into various fb_info structs
 * 3) Allocate virtual framebuffer memory to back highest res mode
 *
 * Parses EDID into three places used by various parts of fbdev:
 * fb_var_screeninfo contains the timing of the monitor's preferred mode
 * fb_info.monspecs is full parsed EDID info, including monspecs.modedb
 * fb_info.modelist is a linked list of all monitor & VESA modes which work
 *
 * If EDID is not readable/valid, then modelist is all VESA modes,
 * monspecs is NULL, and fb_var_screeninfo is set to safe VESA mode
 * Returns 0 if successful
 */
static int dlfb_setup_modes(struct dlfb_data *dlfb,
			   struct fb_info *info,
			   char *default_edid, size_t default_edid_size)
{
	char *edid;
	int i, result = 0, tries = 3;
	struct device *dev = info->device;
	struct fb_videomode *mode;
	const struct fb_videomode *default_vmode = NULL;

	if (info->dev) {
		/* only use mutex if info has been registered */
		mutex_lock(&info->lock);
		/* parent device is used otherwise */
		dev = info->dev;
	}

	edid = kmalloc(EDID_LENGTH, GFP_KERNEL);
	if (!edid) {
		result = -ENOMEM;
		goto error;
	}

	fb_destroy_modelist(&info->modelist);
	memset(&info->monspecs, 0, sizeof(info->monspecs));

	/*
	 * Try to (re)read EDID from hardware first
	 * EDID data may return, but not parse as valid
	 * Try again a few times, in case of e.g. analog cable noise
	 */
	while (tries--) {

		i = dlfb_get_edid(dlfb, edid, EDID_LENGTH);

		if (i >= EDID_LENGTH)
			fb_edid_to_monspecs(edid, &info->monspecs);

		if (info->monspecs.modedb_len > 0) {
			dlfb->edid = edid;
			dlfb->edid_size = i;
			break;
		}
	}

	/* If that fails, use a previously returned EDID if available */
	if (info->monspecs.modedb_len == 0) {
		dev_err(dev, "Unable to get valid EDID from device/display\n");

		if (dlfb->edid) {
			fb_edid_to_monspecs(dlfb->edid, &info->monspecs);
			if (info->monspecs.modedb_len > 0)
				dev_err(dev, "Using previously queried EDID\n");
		}
	}

	/* If that fails, use the default EDID we were handed */
	if (info->monspecs.modedb_len == 0) {
		if (default_edid_size >= EDID_LENGTH) {
			fb_edid_to_monspecs(default_edid, &info->monspecs);
			if (info->monspecs.modedb_len > 0) {
				memcpy(edid, default_edid, default_edid_size);
				dlfb->edid = edid;
				dlfb->edid_size = default_edid_size;
				dev_err(dev, "Using default/backup EDID\n");
			}
		}
	}

	/* If we've got modes, let's pick a best default mode */
	if (info->monspecs.modedb_len > 0) {

		for (i = 0; i < info->monspecs.modedb_len; i++) {
			mode = &info->monspecs.modedb[i];
			if (dlfb_is_valid_mode(mode, dlfb)) {
				fb_add_videomode(mode, &info->modelist);
			} else {
				dev_dbg(dev, "Specified mode %dx%d too big\n",
					mode->xres, mode->yres);
				if (i == 0)
					/* if we've removed top/best mode */
					info->monspecs.misc
						&= ~FB_MISC_1ST_DETAIL;
			}
		}

		default_vmode = fb_find_best_display(&info->monspecs,
						     &info->modelist);
	}

	/* If everything else has failed, fall back to safe default mode */
	if (default_vmode == NULL) {

		struct fb_videomode fb_vmode = {0};

		/*
		 * Add the standard VESA modes to our modelist
		 * Since we don't have EDID, there may be modes that
		 * overspec monitor and/or are incorrect aspect ratio, etc.
		 * But at least the user has a chance to choose
		 */
		for (i = 0; i < VESA_MODEDB_SIZE; i++) {
			mode = (struct fb_videomode *)&vesa_modes[i];
			if (dlfb_is_valid_mode(mode, dlfb))
				fb_add_videomode(mode, &info->modelist);
			else
				dev_dbg(dev, "VESA mode %dx%d too big\n",
					mode->xres, mode->yres);
		}

		/*
		 * default to resolution safe for projectors
		 * (since they are most common case without EDID)
		 */
		fb_vmode.xres = 800;
		fb_vmode.yres = 600;
		fb_vmode.refresh = 60;
		default_vmode = fb_find_nearest_mode(&fb_vmode,
						     &info->modelist);
	}

	/* If we have good mode and no active clients*/
	if ((default_vmode != NULL) && (dlfb->fb_count == 0)) {

		fb_videomode_to_var(&info->var, default_vmode);
		dlfb_var_color_format(&info->var);

		/*
		 * with mode size info, we can now alloc our framebuffer.
		 */
		memcpy(&info->fix, &dlfb_fix, sizeof(dlfb_fix));
		info->fix.line_length = info->var.xres *
			(info->var.bits_per_pixel / 8);

		result = dlfb_realloc_framebuffer(dlfb, info);

	} else
		result = -EINVAL;

error:
	if (edid && (dlfb->edid != edid))
		kfree(edid);

	if (info->dev)
		mutex_unlock(&info->lock);

	return result;
}

static ssize_t metrics_bytes_rendered_show(struct device *fbdev,
				   struct device_attribute *a, char *buf) {
	struct fb_info *fb_info = dev_get_drvdata(fbdev);
	struct dlfb_data *dlfb = fb_info->par;
	return snprintf(buf, PAGE_SIZE, "%u\n",
			atomic_read(&dlfb->bytes_rendered));
}

static ssize_t metrics_bytes_identical_show(struct device *fbdev,
				   struct device_attribute *a, char *buf) {
	struct fb_info *fb_info = dev_get_drvdata(fbdev);
	struct dlfb_data *dlfb = fb_info->par;
	return snprintf(buf, PAGE_SIZE, "%u\n",
			atomic_read(&dlfb->bytes_identical));
}

static ssize_t metrics_bytes_sent_show(struct device *fbdev,
				   struct device_attribute *a, char *buf) {
	struct fb_info *fb_info = dev_get_drvdata(fbdev);
	struct dlfb_data *dlfb = fb_info->par;
	return snprintf(buf, PAGE_SIZE, "%u\n",
			atomic_read(&dlfb->bytes_sent));
}

static ssize_t metrics_cpu_kcycles_used_show(struct device *fbdev,
				   struct device_attribute *a, char *buf) {
	struct fb_info *fb_info = dev_get_drvdata(fbdev);
	struct dlfb_data *dlfb = fb_info->par;
	return snprintf(buf, PAGE_SIZE, "%u\n",
			atomic_read(&dlfb->cpu_kcycles_used));
}

static ssize_t edid_show(
			struct file *filp,
			struct kobject *kobj, struct bin_attribute *a,
			 char *buf, loff_t off, size_t count) {
	struct device *fbdev = container_of(kobj, struct device, kobj);
	struct fb_info *fb_info = dev_get_drvdata(fbdev);
	struct dlfb_data *dlfb = fb_info->par;

	if (dlfb->edid == NULL)
		return 0;

	if ((off >= dlfb->edid_size) || (count > dlfb->edid_size))
		return 0;

	if (off + count > dlfb->edid_size)
		count = dlfb->edid_size - off;

	memcpy(buf, dlfb->edid, count);

	return count;
}

static ssize_t edid_store(
			struct file *filp,
			struct kobject *kobj, struct bin_attribute *a,
			char *src, loff_t src_off, size_t src_size) {
	struct device *fbdev = container_of(kobj, struct device, kobj);
	struct fb_info *fb_info = dev_get_drvdata(fbdev);
	struct dlfb_data *dlfb = fb_info->par;
	int ret;

	/* We only support write of entire EDID at once, no offset*/
	if ((src_size != EDID_LENGTH) || (src_off != 0))
		return -EINVAL;

	ret = dlfb_setup_modes(dlfb, fb_info, src, src_size);
	if (ret)
		return ret;

	if (!dlfb->edid || memcmp(src, dlfb->edid, src_size))
		return -EINVAL;

	dlfb_ops_set_par(fb_info);
	return src_size;
}

static ssize_t metrics_reset_store(struct device *fbdev,
			   struct device_attribute *attr,
			   const char *buf, size_t count)
{
	struct fb_info *fb_info = dev_get_drvdata(fbdev);
	struct dlfb_data *dlfb = fb_info->par;

	atomic_set(&dlfb->bytes_rendered, 0);
	atomic_set(&dlfb->bytes_identical, 0);
	atomic_set(&dlfb->bytes_sent, 0);
	atomic_set(&dlfb->cpu_kcycles_used, 0);

	return count;
}

static const struct bin_attribute edid_attr = {
	.attr.name = "edid",
	.attr.mode = 0666,
	.size = EDID_LENGTH,
	.read = edid_show,
	.write = edid_store
};

static const struct device_attribute fb_device_attrs[] = {
	__ATTR_RO(metrics_bytes_rendered),
	__ATTR_RO(metrics_bytes_identical),
	__ATTR_RO(metrics_bytes_sent),
	__ATTR_RO(metrics_cpu_kcycles_used),
	__ATTR(metrics_reset, S_IWUSR, NULL, metrics_reset_store),
};

/*
 * This is necessary before we can communicate with the display controller.
 */
static int dlfb_select_std_channel(struct dlfb_data *dlfb)
{
	int ret;
	void *buf;
	static const u8 set_def_chn[] = {
				0x57, 0xCD, 0xDC, 0xA7,
				0x1C, 0x88, 0x5E, 0x15,
				0x60, 0xFE, 0xC6, 0x97,
				0x16, 0x3D, 0x47, 0xF2  };

	buf = kmemdup(set_def_chn, sizeof(set_def_chn), GFP_KERNEL);

	if (!buf)
		return -ENOMEM;

	ret = usb_control_msg(dlfb->udev, usb_sndctrlpipe(dlfb->udev, 0),
			NR_USB_REQUEST_CHANNEL,
			(USB_DIR_OUT | USB_TYPE_VENDOR), 0, 0,
			buf, sizeof(set_def_chn), USB_CTRL_SET_TIMEOUT);

	kfree(buf);

	return ret;
}

static int dlfb_parse_vendor_descriptor(struct dlfb_data *dlfb,
					struct usb_interface *intf)
{
	char *desc;
	char *buf;
	char *desc_end;
	int total_len;

	buf = kzalloc(MAX_VENDOR_DESCRIPTOR_SIZE, GFP_KERNEL);
	if (!buf)
		return false;
	desc = buf;

	total_len = usb_get_descriptor(interface_to_usbdev(intf),
					0x5f, /* vendor specific */
					0, desc, MAX_VENDOR_DESCRIPTOR_SIZE);

	/* if not found, look in configuration descriptor */
	if (total_len < 0) {
		if (0 == usb_get_extra_descriptor(intf->cur_altsetting,
			0x5f, &desc))
			total_len = (int) desc[0];
	}

	if (total_len > 5) {
		dev_info(&intf->dev,
			 "vendor descriptor length: %d data: %11ph\n",
			 total_len, desc);

		if ((desc[0] != total_len) || /* descriptor length */
		    (desc[1] != 0x5f) ||   /* vendor descriptor type */
		    (desc[2] != 0x01) ||   /* version (2 bytes) */
		    (desc[3] != 0x00) ||
		    (desc[4] != total_len - 2)) /* length after type */
			goto unrecognized;

		desc_end = desc + total_len;
		desc += 5; /* the fixed header we've already parsed */

		while (desc < desc_end) {
			u8 length;
			u16 key;

			key = le16_to_cpu(*((u16 *) desc));
			desc += sizeof(u16);
			length = *desc;
			desc++;

			switch (key) {
			case 0x0200: { /* max_area */
				u32 max_area;
				max_area = le32_to_cpu(*((u32 *)desc));
				dev_warn(&intf->dev,
					 "DL chip limited to %d pixel modes\n",
					 max_area);
				dlfb->sku_pixel_limit = max_area;
				break;
			}
			default:
				break;
			}
			desc += length;
		}
	} else {
		dev_info(&intf->dev, "vendor descriptor not available (%d)\n",
			 total_len);
	}

	goto success;

unrecognized:
	/* allow udlfb to load for now even if firmware unrecognized */
	dev_err(&intf->dev, "Unrecognized vendor firmware descriptor\n");

success:
	kfree(buf);
	return true;
}

static void dlfb_init_framebuffer_work(struct work_struct *work);

static int dlfb_usb_probe(struct usb_interface *intf,
			  const struct usb_device_id *id)
{
	struct dlfb_data *dlfb;
	int retval = -ENOMEM;
	struct usb_device *usbdev = interface_to_usbdev(intf);

	/* usb initialization */
	dlfb = kzalloc(sizeof(*dlfb), GFP_KERNEL);
	if (!dlfb) {
		dev_err(&intf->dev, "%s: failed to allocate dlfb\n", __func__);
		goto error;
	}

	kref_init(&dlfb->kref); /* matching kref_put in usb .disconnect fn */

	dlfb->udev = usbdev;
	usb_set_intfdata(intf, dlfb);

	dev_dbg(&intf->dev, "console enable=%d\n", console);
	dev_dbg(&intf->dev, "fb_defio enable=%d\n", fb_defio);
	dev_dbg(&intf->dev, "shadow enable=%d\n", shadow);

	dlfb->sku_pixel_limit = 2048 * 1152; /* default to maximum */

	if (!dlfb_parse_vendor_descriptor(dlfb, intf)) {
		dev_err(&intf->dev,
			"firmware not recognized, incompatible device?\n");
		goto error;
	}

	if (pixel_limit) {
		dev_warn(&intf->dev,
			 "DL chip limit of %d overridden to %d\n",
			 dlfb->sku_pixel_limit, pixel_limit);
		dlfb->sku_pixel_limit = pixel_limit;
	}


	if (!dlfb_alloc_urb_list(dlfb, WRITES_IN_FLIGHT, MAX_TRANSFER)) {
		retval = -ENOMEM;
		dev_err(&intf->dev, "unable to allocate urb list\n");
		goto error;
	}

	kref_get(&dlfb->kref); /* matching kref_put in free_framebuffer_work */

	/* We don't register a new USB class. Our client interface is dlfbev */

	/* Workitem keep things fast & simple during USB enumeration */
	INIT_DELAYED_WORK(&dlfb->init_framebuffer_work,
			  dlfb_init_framebuffer_work);
	schedule_delayed_work(&dlfb->init_framebuffer_work, 0);

	return 0;

error:
	if (dlfb) {

		kref_put(&dlfb->kref, dlfb_free); /* last ref from kref_init */

		/* dev has been deallocated. Do not dereference */
	}

	return retval;
}

static void dlfb_init_framebuffer_work(struct work_struct *work)
{
	int i, retval;
	struct fb_info *info;
	const struct device_attribute *attr;
	struct dlfb_data *dlfb = container_of(work, struct dlfb_data,
					     init_framebuffer_work.work);

	/* allocates framebuffer driver structure, not framebuffer memory */
	info = framebuffer_alloc(0, &dlfb->udev->dev);
	if (!info) {
		dev_err(&dlfb->udev->dev, "framebuffer_alloc failed\n");
		goto error;
	}

	dlfb->info = info;
	info->par = dlfb;
	info->pseudo_palette = dlfb->pseudo_palette;
	info->fbops = &dlfb_ops;

	retval = fb_alloc_cmap(&info->cmap, 256, 0);
	if (retval < 0) {
		dev_err(info->device, "cmap allocation failed: %d\n", retval);
		goto error;
	}

	INIT_DELAYED_WORK(&dlfb->free_framebuffer_work,
			  dlfb_free_framebuffer_work);

	INIT_LIST_HEAD(&info->modelist);

	retval = dlfb_setup_modes(dlfb, info, NULL, 0);
	if (retval != 0) {
		dev_err(info->device,
			"unable to find common mode for display and adapter\n");
		goto error;
	}

	/* ready to begin using device */

	atomic_set(&dlfb->usb_active, 1);
	dlfb_select_std_channel(dlfb);

	dlfb_ops_check_var(&info->var, info);
	dlfb_ops_set_par(info);

	retval = register_framebuffer(info);
	if (retval < 0) {
		dev_err(info->device, "unable to register framebuffer: %d\n",
			retval);
		goto error;
	}

	for (i = 0; i < ARRAY_SIZE(fb_device_attrs); i++) {
		attr = &fb_device_attrs[i];
		retval = device_create_file(info->dev, attr);
		if (retval)
			dev_warn(info->device,
				 "failed to create '%s' attribute: %d\n",
				 attr->attr.name, retval);
	}

	retval = device_create_bin_file(info->dev, &edid_attr);
	if (retval)
		dev_warn(info->device, "failed to create '%s' attribute: %d\n",
			 edid_attr.attr.name, retval);

	dev_info(info->device,
		 "%s is DisplayLink USB device (%dx%d, %dK framebuffer memory)\n",
		 dev_name(info->dev), info->var.xres, info->var.yres,
		 ((dlfb->backing_buffer) ?
		 info->fix.smem_len * 2 : info->fix.smem_len) >> 10);
	return;

error:
	dlfb_free_framebuffer(dlfb);
}

static void dlfb_usb_disconnect(struct usb_interface *intf)
{
	struct dlfb_data *dlfb;
	struct fb_info *info;
	int i;

	dlfb = usb_get_intfdata(intf);
	info = dlfb->info;

	dev_dbg(&intf->dev, "USB disconnect starting\n");

	/* we virtualize until all fb clients release. Then we free */
	dlfb->virtualized = true;

	/* When non-active we'll update virtual framebuffer, but no new urbs */
	atomic_set(&dlfb->usb_active, 0);

	/* this function will wait for all in-flight urbs to complete */
	dlfb_free_urb_list(dlfb);

	if (info) {
		/* remove udlfb's sysfs interfaces */
		for (i = 0; i < ARRAY_SIZE(fb_device_attrs); i++)
			device_remove_file(info->dev, &fb_device_attrs[i]);
		device_remove_bin_file(info->dev, &edid_attr);
		unlink_framebuffer(info);
	}

	usb_set_intfdata(intf, NULL);
	dlfb->udev = NULL;

	/* if clients still have us open, will be freed on last close */
	if (dlfb->fb_count == 0)
		schedule_delayed_work(&dlfb->free_framebuffer_work, 0);

	/* release reference taken by kref_init in probe() */
	kref_put(&dlfb->kref, dlfb_free);

	/* consider dlfb_data freed */
}

static struct usb_driver dlfb_driver = {
	.name = "udlfb",
	.probe = dlfb_usb_probe,
	.disconnect = dlfb_usb_disconnect,
	.id_table = id_table,
};

module_usb_driver(dlfb_driver);

static void dlfb_urb_completion(struct urb *urb)
{
	struct urb_node *unode = urb->context;
	struct dlfb_data *dlfb = unode->dlfb;
	unsigned long flags;

	switch (urb->status) {
	case 0:
		/* success */
		break;
	case -ECONNRESET:
	case -ENOENT:
	case -ESHUTDOWN:
		/* sync/async unlink faults aren't errors */
		break;
	default:
		dev_err(&dlfb->udev->dev,
			"%s - nonzero write bulk status received: %d\n",
			__func__, urb->status);
		atomic_set(&dlfb->lost_pixels, 1);
		break;
	}

	urb->transfer_buffer_length = dlfb->urbs.size; /* reset to actual */

	spin_lock_irqsave(&dlfb->urbs.lock, flags);
	list_add_tail(&unode->entry, &dlfb->urbs.list);
	dlfb->urbs.available++;
	spin_unlock_irqrestore(&dlfb->urbs.lock, flags);

	/*
	 * When using fb_defio, we deadlock if up() is called
	 * while another is waiting. So queue to another process.
	 */
	if (fb_defio)
		schedule_delayed_work(&unode->release_urb_work, 0);
	else
		up(&dlfb->urbs.limit_sem);
}

static void dlfb_free_urb_list(struct dlfb_data *dlfb)
{
	int count = dlfb->urbs.count;
	struct list_head *node;
	struct urb_node *unode;
	struct urb *urb;
	int ret;
	unsigned long flags;

	/* keep waiting and freeing, until we've got 'em all */
	while (count--) {

		/* Getting interrupted means a leak, but ok at disconnect */
		ret = down_interruptible(&dlfb->urbs.limit_sem);
		if (ret)
			break;

		spin_lock_irqsave(&dlfb->urbs.lock, flags);

		node = dlfb->urbs.list.next; /* have reserved one with sem */
		list_del_init(node);

		spin_unlock_irqrestore(&dlfb->urbs.lock, flags);

		unode = list_entry(node, struct urb_node, entry);
		urb = unode->urb;

		/* Free each separately allocated piece */
		usb_free_coherent(urb->dev, dlfb->urbs.size,
				  urb->transfer_buffer, urb->transfer_dma);
		usb_free_urb(urb);
		kfree(node);
	}

	dlfb->urbs.count = 0;
}

static int dlfb_alloc_urb_list(struct dlfb_data *dlfb, int count, size_t size)
{
	int i = 0;
	struct urb *urb;
	struct urb_node *unode;
	char *buf;

	spin_lock_init(&dlfb->urbs.lock);

	dlfb->urbs.size = size;
	INIT_LIST_HEAD(&dlfb->urbs.list);

	while (i < count) {
		unode = kzalloc(sizeof(*unode), GFP_KERNEL);
		if (!unode)
			break;
		unode->dlfb = dlfb;

		INIT_DELAYED_WORK(&unode->release_urb_work,
			  dlfb_release_urb_work);

		urb = usb_alloc_urb(0, GFP_KERNEL);
		if (!urb) {
			kfree(unode);
			break;
		}
		unode->urb = urb;

		buf = usb_alloc_coherent(dlfb->udev, MAX_TRANSFER, GFP_KERNEL,
					 &urb->transfer_dma);
		if (!buf) {
			kfree(unode);
			usb_free_urb(urb);
			break;
		}

		/* urb->transfer_buffer_length set to actual before submit */
		usb_fill_bulk_urb(urb, dlfb->udev, usb_sndbulkpipe(dlfb->udev, 1),
			buf, size, dlfb_urb_completion, unode);
		urb->transfer_flags |= URB_NO_TRANSFER_DMA_MAP;

		list_add_tail(&unode->entry, &dlfb->urbs.list);

		i++;
	}

	sema_init(&dlfb->urbs.limit_sem, i);
	dlfb->urbs.count = i;
	dlfb->urbs.available = i;

	return i;
}

static struct urb *dlfb_get_urb(struct dlfb_data *dlfb)
{
	int ret;
	struct list_head *entry;
	struct urb_node *unode;
	unsigned long flags;

	/* Wait for an in-flight buffer to complete and get re-queued */
	ret = down_timeout(&dlfb->urbs.limit_sem, GET_URB_TIMEOUT);
	if (ret) {
		atomic_set(&dlfb->lost_pixels, 1);
		dev_warn(&dlfb->udev->dev,
			 "wait for urb interrupted: %d available: %d\n",
			 ret, dlfb->urbs.available);
		return NULL;
	}

	spin_lock_irqsave(&dlfb->urbs.lock, flags);

	BUG_ON(list_empty(&dlfb->urbs.list)); /* reserved one with limit_sem */
	entry = dlfb->urbs.list.next;
	list_del_init(entry);
	dlfb->urbs.available--;

	spin_unlock_irqrestore(&dlfb->urbs.lock, flags);

	unode = list_entry(entry, struct urb_node, entry);
	return unode->urb;
}

static int dlfb_submit_urb(struct dlfb_data *dlfb, struct urb *urb, size_t len)
{
	int ret;

	BUG_ON(len > dlfb->urbs.size);

	urb->transfer_buffer_length = len; /* set to actual payload len */
	ret = usb_submit_urb(urb, GFP_KERNEL);
	if (ret) {
		dlfb_urb_completion(urb); /* because no one else will */
		atomic_set(&dlfb->lost_pixels, 1);
		dev_err(&dlfb->udev->dev, "submit urb error: %d\n", ret);
	}
	return ret;
}

module_param(console, bool, S_IWUSR | S_IRUSR | S_IWGRP | S_IRGRP);
MODULE_PARM_DESC(console, "Allow fbcon to open framebuffer");

module_param(fb_defio, bool, S_IWUSR | S_IRUSR | S_IWGRP | S_IRGRP);
MODULE_PARM_DESC(fb_defio, "Page fault detection of mmap writes");

module_param(shadow, bool, S_IWUSR | S_IRUSR | S_IWGRP | S_IRGRP);
MODULE_PARM_DESC(shadow, "Shadow vid mem. Disable to save mem but lose perf");

module_param(pixel_limit, int, S_IWUSR | S_IRUSR | S_IWGRP | S_IRGRP);
MODULE_PARM_DESC(pixel_limit, "Force limit on max mode (in x*y pixels)");

MODULE_AUTHOR("Roberto De Ioris <roberto@unbit.it>, "
	      "Jaya Kumar <jayakumar.lkml@gmail.com>, "
	      "Bernie Thompson <bernie@plugable.com>");
MODULE_DESCRIPTION("DisplayLink kernel framebuffer driver");
MODULE_LICENSE("GPL");
<|MERGE_RESOLUTION|>--- conflicted
+++ resolved
@@ -763,14 +763,6 @@
 		return 0;
 
 	for (i = 0; i < len; i++) {
-<<<<<<< HEAD
-		ret = usb_control_msg(dev->udev,
-				      usb_rcvctrlpipe(dev->udev, 0), 0x02,
-				      (0x80 | (0x02 << 5)), i << 8, 0xA1,
-				      rbuf, 2, USB_CTRL_GET_TIMEOUT);
-		if (ret < 2) {
-			pr_err("Read EDID byte %d failed: %d\n", i, ret);
-=======
 		ret = usb_control_msg(dlfb->udev,
 				      usb_rcvctrlpipe(dlfb->udev, 0), 0x02,
 				      (0x80 | (0x02 << 5)), i << 8, 0xA1,
@@ -778,7 +770,6 @@
 		if (ret < 2) {
 			dev_err(&dlfb->udev->dev,
 				"Read EDID byte %d failed: %d\n", i, ret);
->>>>>>> 661e50bc
 			i--;
 			break;
 		}
