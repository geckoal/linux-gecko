--- conflicted
+++ resolved
@@ -141,8 +141,6 @@
 static char *extra_command_line;
 /* Extra init arguments */
 static char *extra_init_args;
-<<<<<<< HEAD
-=======
 
 #ifdef CONFIG_BOOT_CONFIG
 /* Is bootconfig on command line? */
@@ -152,7 +150,6 @@
 # define bootconfig_found false
 # define initargs_found false
 #endif
->>>>>>> 2c523b34
 
 static char *execute_command;
 static char *ramdisk_execute_command;
@@ -271,10 +268,6 @@
 {
 	struct xbc_node *knode, *vnode;
 	char *end = buf + size;
-<<<<<<< HEAD
-	char c = '\"';
-=======
->>>>>>> 2c523b34
 	const char *val;
 	int ret;
 
@@ -285,27 +278,6 @@
 			return ret;
 
 		vnode = xbc_node_get_child(knode);
-<<<<<<< HEAD
-		ret = snprintf(buf, rest(buf, end), "%s%c", xbc_namebuf,
-				vnode ? '=' : ' ');
-		if (ret < 0)
-			return ret;
-		buf += ret;
-		if (!vnode)
-			continue;
-
-		c = '\"';
-		xbc_array_for_each_value(vnode, val) {
-			ret = snprintf(buf, rest(buf, end), "%c%s", c, val);
-			if (ret < 0)
-				return ret;
-			buf += ret;
-			c = ',';
-		}
-		if (rest(buf, end) > 2)
-			strcpy(buf, "\" ");
-		buf += 2;
-=======
 		if (!vnode) {
 			ret = snprintf(buf, rest(buf, end), "%s ", xbc_namebuf);
 			if (ret < 0)
@@ -320,7 +292,6 @@
 				return ret;
 			buf += ret;
 		}
->>>>>>> 2c523b34
 	}
 
 	return buf - (end - size);
@@ -358,11 +329,7 @@
 	return new_cmdline;
 }
 
-<<<<<<< HEAD
-u32 boot_config_checksum(unsigned char *p, u32 size)
-=======
 static u32 boot_config_checksum(unsigned char *p, u32 size)
->>>>>>> 2c523b34
 {
 	u32 ret = 0;
 
@@ -372,75 +339,8 @@
 	return ret;
 }
 
-<<<<<<< HEAD
-static void __init setup_boot_config(const char *cmdline)
-{
-	u32 size, csum;
-	char *data, *copy;
-	const char *p;
-	u32 *hdr;
-	int ret;
-
-	p = strstr(cmdline, "bootconfig");
-	if (!p || (p != cmdline && !isspace(*(p-1))) ||
-	    (p[10] && !isspace(p[10])))
-		return;
-
-	if (!initrd_end)
-		goto not_found;
-
-	hdr = (u32 *)(initrd_end - 8);
-	size = hdr[0];
-	csum = hdr[1];
-
-	if (size >= XBC_DATA_MAX) {
-		pr_err("bootconfig size %d greater than max size %d\n",
-			size, XBC_DATA_MAX);
-		return;
-	}
-
-	data = ((void *)hdr) - size;
-	if ((unsigned long)data < initrd_start)
-		goto not_found;
-
-	if (boot_config_checksum((unsigned char *)data, size) != csum) {
-		pr_err("bootconfig checksum failed\n");
-		return;
-	}
-
-	copy = memblock_alloc(size + 1, SMP_CACHE_BYTES);
-	if (!copy) {
-		pr_err("Failed to allocate memory for bootconfig\n");
-		return;
-	}
-
-	memcpy(copy, data, size);
-	copy[size] = '\0';
-
-	ret = xbc_init(copy);
-	if (ret < 0)
-		pr_err("Failed to parse bootconfig\n");
-	else {
-		pr_info("Load bootconfig: %d bytes %d nodes\n", size, ret);
-		/* keys starting with "kernel." are passed via cmdline */
-		extra_command_line = xbc_make_cmdline("kernel");
-		/* Also, "init." keys are init arguments */
-		extra_init_args = xbc_make_cmdline("init");
-	}
-	return;
-not_found:
-	pr_err("'bootconfig' found on command line, but no bootconfig found\n");
-}
-#else
-#define setup_boot_config(cmdline)	do { } while (0)
-#endif
-
-/* Change NUL term back to "=", to make "param" the whole string. */
-static void __init repair_env_string(char *param, char *val)
-=======
 static int __init bootconfig_params(char *param, char *val,
 				    const char *unused, void *arg)
->>>>>>> 2c523b34
 {
 	if (strcmp(param, "bootconfig") == 0) {
 		bootconfig_found = true;
@@ -690,20 +590,12 @@
 		 * to init.
 		 */
 		len = strlen(saved_command_line);
-<<<<<<< HEAD
-		if (!strstr(boot_command_line, " -- ")) {
-			strcpy(saved_command_line + len, " -- ");
-			len += 4;
-		} else
-			saved_command_line[len++] = ' ';
-=======
 		if (initargs_found) {
 			saved_command_line[len++] = ' ';
 		} else {
 			strcpy(saved_command_line + len, " -- ");
 			len += 4;
 		}
->>>>>>> 2c523b34
 
 		strcpy(saved_command_line + len, extra_init_args);
 	}
@@ -1338,7 +1230,6 @@
 	int level;
 	size_t len = strlen(saved_command_line) + 1;
 	char *command_line;
-<<<<<<< HEAD
 
 	command_line = kzalloc(len, GFP_KERNEL);
 	if (!command_line)
@@ -1350,19 +1241,6 @@
 		do_initcall_level(level, command_line);
 	}
 
-=======
-
-	command_line = kzalloc(len, GFP_KERNEL);
-	if (!command_line)
-		panic("%s: Failed to allocate %zu bytes\n", __func__, len);
-
-	for (level = 0; level < ARRAY_SIZE(initcall_levels) - 1; level++) {
-		/* Parser modifies command_line, restore it each time */
-		strcpy(command_line, saved_command_line);
-		do_initcall_level(level, command_line);
-	}
-
->>>>>>> 2c523b34
 	kfree(command_line);
 }
 
